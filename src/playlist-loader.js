/**
 * @file playlist-loader.js
 *
 * A state machine that manages the loading, caching, and updating of
 * M3U8 playlists.
 *
 */
import resolveUrl from './resolve-url';
import { mergeOptions, EventTarget, log } from 'video.js';
import m3u8 from 'm3u8-parser';
import window from 'global/window';

/**
  * Returns a new array of segments that is the result of merging
  * properties from an older list of segments onto an updated
  * list. No properties on the updated playlist will be overridden.
  *
  * @param {Array} original the outdated list of segments
  * @param {Array} update the updated list of segments
  * @param {Number=} offset the index of the first update
  * segment in the original segment list. For non-live playlists,
  * this should always be zero and does not need to be
  * specified. For live playlists, it should be the difference
  * between the media sequence numbers in the original and updated
  * playlists.
  * @return a list of merged segment objects
  */
export const updateSegments = (original, update, offset) => {
  const result = update.slice();

  offset = offset || 0;
  const length = Math.min(original.length, update.length + offset);

  for (let i = offset; i < length; i++) {
    result[i - offset] = mergeOptions(original[i], result[i - offset]);
  }
  return result;
};

export const resolveSegmentUris = (segment, baseUri) => {
  if (!segment.resolvedUri) {
    segment.resolvedUri = resolveUrl(baseUri, segment.uri);
  }
  if (segment.key && !segment.key.resolvedUri) {
    segment.key.resolvedUri = resolveUrl(baseUri, segment.key.uri);
  }
  if (segment.map && !segment.map.resolvedUri) {
    segment.map.resolvedUri = resolveUrl(baseUri, segment.map.uri);
  }
};

/**
  * Returns a new master playlist that is the result of merging an
  * updated media playlist into the original version. If the
  * updated media playlist does not match any of the playlist
  * entries in the original master playlist, null is returned.
  *
  * @param {Object} master a parsed master M3U8 object
  * @param {Object} media a parsed media M3U8 object
  * @return {Object} a new object that represents the original
  * master playlist with the updated media playlist merged in, or
  * null if the merge produced no change.
  */
export const updateMaster = (master, media) => {
  const result = mergeOptions(master, {});
  const playlist = result.playlists.filter((p) => p.uri === media.uri)[0];

  if (!playlist) {
    return null;
  }

  // consider the playlist unchanged if the number of segments is equal and the media
  // sequence number is unchanged
  if (playlist.segments &&
      media.segments &&
      playlist.segments.length === media.segments.length &&
      playlist.mediaSequence === media.mediaSequence) {
    return null;
  }

  const mergedPlaylist = mergeOptions(playlist, media);

  // if the update could overlap existing segment information, merge the two segment lists
  if (playlist.segments) {
    mergedPlaylist.segments = updateSegments(
      playlist.segments,
      media.segments,
      media.mediaSequence - playlist.mediaSequence
    );
  }

  // resolve any segment URIs to prevent us from having to do it later
  mergedPlaylist.segments.forEach((segment) => {
    resolveSegmentUris(segment, mergedPlaylist.resolvedUri);
  });

  // TODO Right now in the playlists array there are two references to each playlist, one
  // that is referenced by index, and one by URI. The index reference may no longer be
  // necessary.
  for (let i = 0; i < result.playlists.length; i++) {
    if (result.playlists[i].uri === media.uri) {
      result.playlists[i] = mergedPlaylist;
    }
  }
  result.playlists[media.uri] = mergedPlaylist;

  return result;
};

export const setupMediaPlaylists = (master) => {
  // setup by-URI lookups and resolve media playlist URIs
  let i = master.playlists.length;

  while (i--) {
    let playlist = master.playlists[i];

    master.playlists[playlist.uri] = playlist;
    playlist.resolvedUri = resolveUrl(master.uri, playlist.uri);

    if (!playlist.attributes) {
      // Although the spec states an #EXT-X-STREAM-INF tag MUST have a
      // BANDWIDTH attribute, we can play the stream without it. This means a poorly
      // formatted master playlist may not have an attribute list. An attributes
      // property is added here to prevent undefined references when we encounter
      // this scenario.
      playlist.attributes = {};

      log.warn('Invalid playlist STREAM-INF detected. Missing BANDWIDTH attribute.');
    }
  }
};

export const resolveMediaGroupUris = (master) => {
  ['AUDIO', 'SUBTITLES'].forEach((mediaType) => {
    for (let groupKey in master.mediaGroups[mediaType]) {
      for (let labelKey in master.mediaGroups[mediaType][groupKey]) {
        let mediaProperties = master.mediaGroups[mediaType][groupKey][labelKey];

        if (mediaProperties.uri) {
          mediaProperties.resolvedUri = resolveUrl(master.uri, mediaProperties.uri);
        }
      }
    }
  });
};

/**
 * Calculates the time to wait before refreshing a live playlist
 *
 * @param {Object} media
 *        The current media
 * @param {Boolean} update
 *        True if there were any updates from the last refresh, false otherwise
 * @return {Number}
 *         The time in ms to wait before refreshing the live playlist
 */
export const refreshDelay = (media, update) => {
  const lastSegment = media.segments[media.segments.length - 1];
  let delay;

  if (update && lastSegment && lastSegment.duration) {
    delay = lastSegment.duration * 1000;
  } else {
    // if the playlist is unchanged since the last reload or last segment duration
    // cannot be determined, try again after half the target duration
    delay = (media.targetDuration || 10) * 500;
  }
  return delay;
};

/**
 * Load a playlist from a remote location
 *
 * @class PlaylistLoader
 * @extends Stream
 * @param {String} srcUrl the url to start with
 * @param {Boolean} withCredentials the withCredentials xhr option
 * @constructor
 */
export default class PlaylistLoader extends EventTarget {
  constructor(srcUrl, hls, withCredentials) {
    super();

    this.srcUrl = srcUrl;
    this.hls_ = hls;
    this.withCredentials = withCredentials;

    if (!this.srcUrl) {
      throw new Error('A non-empty playlist URL is required');
    }

    // initialize the loader state
    this.state = 'HAVE_NOTHING';

    // live playlist staleness timeout
    this.on('mediaupdatetimeout', () => {
      if (this.state !== 'HAVE_METADATA') {
        // only refresh the media playlist if no other activity is going on
        return;
      }

      this.state = 'HAVE_CURRENT_METADATA';

      this.request = this.hls_.xhr({
        uri: resolveUrl(this.master.uri, this.media().uri),
        withCredentials: this.withCredentials
      }, (error, req) => {
        // disposed
        if (!this.request) {
          return;
        }

        if (error) {
          return this.playlistRequestError(
            this.request, this.media().uri, 'HAVE_METADATA');
        }

        this.haveMetadata(this.request, this.media().uri);
      });
    });
  }

  playlistRequestError(xhr, url, startingState) {
    // any in-flight request is now finished
    this.request = null;

    if (startingState) {
      this.state = startingState;
    }

    this.error = {
      playlist: this.master.playlists[url],
      status: xhr.status,
      message: 'HLS playlist request error at URL: ' + url,
      responseText: xhr.responseText,
      code: (xhr.status >= 500) ? 4 : 2
    };

    this.trigger('error');
  }

  // update the playlist loader's state in response to a new or
  // updated playlist.
  haveMetadata(xhr, url) {
    // any in-flight request is now finished
    this.request = null;
    this.state = 'HAVE_METADATA';

    const parser = new m3u8.Parser();

    parser.push(xhr.responseText);
    parser.end();
    parser.manifest.uri = url;
    // m3u8-parser does not attach an attributes property to media playlists so make
    // sure that the property is attached to avoid undefined reference errors
    parser.manifest.attributes = parser.manifest.attributes || {};

    // merge this playlist into the master
    const update = updateMaster(this.master, parser.manifest);

    this.targetDuration = parser.manifest.targetDuration;

    if (update) {
      this.master = update;
      this.media_ = this.master.playlists[parser.manifest.uri];
    } else {
      this.trigger('playlistunchanged');
    }

    // refresh live playlists after a target duration passes
    if (!this.media().endList) {
      window.clearTimeout(this.mediaUpdateTimeout);
      this.mediaUpdateTimeout = window.setTimeout(() => {
        this.trigger('mediaupdatetimeout');
      }, refreshDelay(this.media(), !!update));
    }

    this.trigger('loadedplaylist');
  }

   /**
    * Abort any outstanding work and clean up.
    */
  dispose() {
    this.stopRequest();
    window.clearTimeout(this.mediaUpdateTimeout);
  }

  stopRequest() {
    if (this.request) {
      const oldRequest = this.request;

      this.request = null;
      oldRequest.onreadystatechange = null;
      oldRequest.abort();
    }
  }

   /**
    * When called without any arguments, returns the currently
    * active media playlist. When called with a single argument,
    * triggers the playlist loader to asynchronously switch to the
    * specified media playlist. Calling this method while the
    * loader is in the HAVE_NOTHING causes an error to be emitted
    * but otherwise has no effect.
    *
    * @param {Object=} playlist the parsed media playlist
    * object to switch to
    * @return {Playlist} the current loaded media
    */
<<<<<<< HEAD
  loader.media = function(playlist, isFinalRendition) {
    let startingState = loader.state;
    let mediaChange;

=======
  media(playlist) {
>>>>>>> fdec3dd6
    // getter
    if (!playlist) {
      return this.media_;
    }

    // setter
    if (this.state === 'HAVE_NOTHING') {
      throw new Error('Cannot switch media playlist from ' + this.state);
    }

<<<<<<< HEAD
    window.clearTimeout(mediaUpdateTimeout);

    if (isFinalRendition) {
      let refreshDelay = (playlist.targetDuration / 2) * 1000 || 5 * 1000;

      mediaUpdateTimeout = window.setTimeout(loader.media.bind(loader, playlist, false), refreshDelay);
      return;
    }
=======
    const startingState = this.state;
>>>>>>> fdec3dd6

    // find the playlist object if the target playlist has been
    // specified by URI
    if (typeof playlist === 'string') {
      if (!this.master.playlists[playlist]) {
        throw new Error('Unknown playlist URI: ' + playlist);
      }
      playlist = this.master.playlists[playlist];
    }

    const mediaChange = !this.media_ || playlist.uri !== this.media_.uri;

    // switch to fully loaded playlists immediately
    if (this.master.playlists[playlist.uri].endList) {
      // abort outstanding playlist requests
      if (this.request) {
        this.request.onreadystatechange = null;
        this.request.abort();
        this.request = null;
      }
      this.state = 'HAVE_METADATA';
      this.media_ = playlist;

      // trigger media change if the active media has been updated
      if (mediaChange) {
        this.trigger('mediachanging');
        this.trigger('mediachange');
      }
      return;
    }

    // switching to the active playlist is a no-op
    if (!mediaChange) {
      return;
    }

    this.state = 'SWITCHING_MEDIA';

    // there is already an outstanding playlist request
    if (this.request) {
      if (resolveUrl(this.master.uri, playlist.uri) === this.request.url) {
        // requesting to switch to the same playlist multiple times
        // has no effect after the first
        return;
      }
      this.request.onreadystatechange = null;
      this.request.abort();
      this.request = null;
    }

    // request the new playlist
    if (this.media_) {
      this.trigger('mediachanging');
    }

    this.request = this.hls_.xhr({
      uri: resolveUrl(this.master.uri, playlist.uri),
      withCredentials: this.withCredentials
    }, (error, req) => {
      // disposed
      if (!this.request) {
        return;
      }

      if (error) {
        return this.playlistRequestError(this.request, playlist.uri, startingState);
      }

      this.haveMetadata(req, playlist.uri);

      // fire loadedmetadata the first time a media playlist is loaded
      if (startingState === 'HAVE_MASTER') {
        this.trigger('loadedmetadata');
      } else {
        this.trigger('mediachange');
      }
    });
  }

  /**
   * pause loading of the playlist
   */
  pause() {
    this.stopRequest();
    window.clearTimeout(this.mediaUpdateTimeout);
    if (this.state === 'HAVE_NOTHING') {
      // If we pause the loader before any data has been retrieved, its as if we never
      // started, so reset to an unstarted state.
      this.started = false;
    }
    // Need to restore state now that no activity is happening
    if (this.state === 'SWITCHING_MEDIA') {
      // if the loader was in the process of switching media, it should either return to
      // HAVE_MASTER or HAVE_METADATA depending on if the loader has loaded a media
      // playlist yet. This is determined by the existence of loader.media_
      if (this.media_) {
        this.state = 'HAVE_METADATA';
      } else {
        this.state = 'HAVE_MASTER';
      }
    } else if (this.state === 'HAVE_CURRENT_METADATA') {
      this.state = 'HAVE_METADATA';
    }
  }

  /**
   * start loading of the playlist
   */
  load(isFinalRendition) {
    window.clearTimeout(this.mediaUpdateTimeout);

    const media = this.media();

    if (isFinalRendition) {
      const delay = media ? (media.targetDuration / 2) * 1000 : 5 * 1000;

      this.mediaUpdateTimeout = window.setTimeout(() => this.load(), delay);
      return;
    }

    if (!this.started) {
      this.start();
      return;
    }

    if (media && !media.endList) {
      this.trigger('mediaupdatetimeout');
    } else {
      this.trigger('loadedplaylist');
    }
  }

  /**
   * start loading of the playlist
   */
  start() {
    this.started = true;

    // request the specified URL
    this.request = this.hls_.xhr({
      uri: this.srcUrl,
      withCredentials: this.withCredentials
    }, (error, req) => {
      // disposed
      if (!this.request) {
        return;
      }

      // clear the loader's request reference
      this.request = null;

      if (error) {
        this.error = {
          status: req.status,
          message: 'HLS playlist request error at URL: ' + this.srcUrl,
          responseText: req.responseText,
          // MEDIA_ERR_NETWORK
          code: 2
        };
        if (this.state === 'HAVE_NOTHING') {
          this.started = false;
        }
        return this.trigger('error');
      }

      const parser = new m3u8.Parser();

      parser.push(req.responseText);
      parser.end();

      this.state = 'HAVE_MASTER';

      parser.manifest.uri = this.srcUrl;

      // loaded a master playlist
      if (parser.manifest.playlists) {
        this.master = parser.manifest;

        setupMediaPlaylists(this.master);
        resolveMediaGroupUris(this.master);

        this.trigger('loadedplaylist');
        if (!this.request) {
          // no media playlist was specifically selected so start
          // from the first listed one
          this.media(parser.manifest.playlists[0]);
        }
        return;
      }

      // loaded a media playlist
      // infer a master playlist if none was previously requested
      this.master = {
        mediaGroups: {
          'AUDIO': {},
          'VIDEO': {},
          'CLOSED-CAPTIONS': {},
          'SUBTITLES': {}
        },
        uri: window.location.href,
        playlists: [{
          uri: this.srcUrl
        }]
      };
      this.master.playlists[this.srcUrl] = this.master.playlists[0];
      this.master.playlists[0].resolvedUri = this.srcUrl;
      // m3u8-parser does not attach an attributes property to media playlists so make
      // sure that the property is attached to avoid undefined reference errors
      this.master.playlists[0].attributes = this.master.playlists[0].attributes || {};
      this.haveMetadata(req, this.srcUrl);
      return this.trigger('loadedmetadata');
    });
  }
}<|MERGE_RESOLUTION|>--- conflicted
+++ resolved
@@ -308,14 +308,7 @@
     * object to switch to
     * @return {Playlist} the current loaded media
     */
-<<<<<<< HEAD
-  loader.media = function(playlist, isFinalRendition) {
-    let startingState = loader.state;
-    let mediaChange;
-
-=======
-  media(playlist) {
->>>>>>> fdec3dd6
+  media(playlist, isFinalRendition) {
     // getter
     if (!playlist) {
       return this.media_;
@@ -326,18 +319,16 @@
       throw new Error('Cannot switch media playlist from ' + this.state);
     }
 
-<<<<<<< HEAD
     window.clearTimeout(mediaUpdateTimeout);
 
     if (isFinalRendition) {
       let refreshDelay = (playlist.targetDuration / 2) * 1000 || 5 * 1000;
 
-      mediaUpdateTimeout = window.setTimeout(loader.media.bind(loader, playlist, false), refreshDelay);
+      mediaUpdateTimeout = window.setTimeout(this.media.bind(this, playlist, false), refreshDelay);
       return;
     }
-=======
+
     const startingState = this.state;
->>>>>>> fdec3dd6
 
     // find the playlist object if the target playlist has been
     // specified by URI
