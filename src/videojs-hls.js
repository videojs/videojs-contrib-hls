--- conflicted
+++ resolved
@@ -758,24 +758,6 @@
     }
   }
 
-<<<<<<< HEAD
-  if (tags.length > 0) {
-    segment.preciseTimestamp = tags[tags.length - 1].pts;
-
-    if (playlist.segments[mediaIndex - 1]) {
-      if (playlist.segments[mediaIndex - 1].preciseTimestamp) {
-        durationOffset = playlist.segments[mediaIndex - 1].preciseTimestamp;
-      } else {
-        durationOffset = (playlist.targetDuration * (mediaIndex - 1) + playlist.segments[mediaIndex - 1].duration) * 1000;
-      }
-      segment.preciseDuration = (segment.preciseTimestamp - durationOffset) / 1000;
-    } else if (mediaIndex === 0) {
-      segment.preciseDuration = segment.preciseTimestamp / 1000;
-    }
-  }
-
-=======
->>>>>>> f943cd67
   // if we're refilling the buffer after a seek, scan through the muxed
   // FLV tags until we find the one that is closest to the desired
   // playback time
