--- conflicted
+++ resolved
@@ -829,16 +829,7 @@
   }
 
   // sync on media sequence
-<<<<<<< HEAD
-  var ret = (original.mediaSequence + mediaIndex) - update.mediaSequence;
-  if(ret < 0) {
-      ret = 0;
-  }
-  
-  return ret; 
-=======
   return translatedMediaIndex;
->>>>>>> d55b5cfc
 };
 
 /**
