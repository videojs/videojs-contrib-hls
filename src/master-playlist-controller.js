--- conflicted
+++ resolved
@@ -869,13 +869,9 @@
       }
     }
 
-<<<<<<< HEAD
-    let isFinalRendition = this.masterPlaylistLoader_.isFinalRendition_();
-    let playlists = this.masterPlaylistLoader_.master.playlists;
-=======
     let isFinalRendition =
       this.masterPlaylistLoader_.master.playlists.filter(isEnabled).length === 1;
->>>>>>> fdec3dd6
+    let playlists = this.masterPlaylistLoader_.master.playlists;
 
     if (playlists.length === 1) {
       // Never blacklisting this playlist because it's the only playlist
