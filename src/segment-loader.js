/**
 * @file segment-loader.js
 */
import Playlist from './playlist';
import videojs from 'video.js';
import SourceUpdater from './source-updater';
import Config from './config';
import window from 'global/window';
import removeCuesFromTrack from
  'videojs-contrib-media-sources/es5/remove-cues-from-track.js';
import { initSegmentId } from './bin-utils';
import {mediaSegmentRequest, REQUEST_ERRORS} from './media-segment-request';
import Ranges from './ranges';
import { minRebufferMaxBandwidthPlaylistFilter } from './playlist-selectors';

// in ms
const CHECK_BUFFER_DELAY = 500;

/**
 * Determines if we should call endOfStream on the media source based
 * on the state of the buffer or if appened segment was the final
 * segment in the playlist.
 *
 * @param {Object} playlist a media playlist object
 * @param {Object} mediaSource the MediaSource object
 * @param {Number} segmentIndex the index of segment we last appended
 * @returns {Boolean} do we need to call endOfStream on the MediaSource
 */
const detectEndOfStream = function(playlist, mediaSource, segmentIndex) {
  if (!playlist || !mediaSource) {
    return false;
  }

  let segments = playlist.segments;

  // determine a few boolean values to help make the branch below easier
  // to read
  let appendedLastSegment = segmentIndex === segments.length;

  // if we've buffered to the end of the video, we need to call endOfStream
  // so that MediaSources can trigger the `ended` event when it runs out of
  // buffered data instead of waiting for me
  return playlist.endList &&
    mediaSource.readyState === 'open' &&
    appendedLastSegment;
};

const finite = (num) => typeof num === 'number' && isFinite(num);

/**
 * An object that manages segment loading and appending.
 *
 * @class SegmentLoader
 * @param {Object} options required and optional options
 * @extends videojs.EventTarget
 */
export default class SegmentLoader extends videojs.EventTarget {
  constructor(settings, options = {}) {
    super();
    // check pre-conditions
    if (!settings) {
      throw new TypeError('Initialization settings are required');
    }
    if (typeof settings.currentTime !== 'function') {
      throw new TypeError('No currentTime getter specified');
    }
    if (!settings.mediaSource) {
      throw new TypeError('No MediaSource specified');
    }
    // public properties
    this.state = 'INIT';
    this.bandwidth = settings.bandwidth;
    this.throughput = {rate: 0, latency: 0, count: 0};
    this.roundTrip = NaN;
    this.resetStats_();
    this.mediaIndex = null;

    // private settings
    this.hasPlayed_ = settings.hasPlayed;
    this.currentTime_ = settings.currentTime;
    this.seekable_ = settings.seekable;
    this.seeking_ = settings.seeking;
    this.duration_ = settings.duration;
    this.mediaSource_ = settings.mediaSource;
    this.hls_ = settings.hls;
    this.loaderType_ = settings.loaderType;
    this.segmentMetadataTrack_ = settings.segmentMetadataTrack;
    this.goalBufferLength_ = settings.goalBufferLength;

    // private instance variables
    this.checkBufferTimeout_ = null;
    this.error_ = void 0;
    this.currentTimeline_ = -1;
    this.pendingSegment_ = null;
    this.mimeType_ = null;
    this.sourceUpdater_ = null;
    this.xhrOptions_ = null;

    // Fragmented mp4 playback
    this.activeInitSegmentId_ = null;
    this.initSegments_ = {};

    this.decrypter_ = settings.decrypter;

    // Manages the tracking and generation of sync-points, mappings
    // between a time in the display time and a segment index within
    // a playlist
    this.syncController_ = settings.syncController;
    this.syncPoint_ = {
      segmentIndex: 0,
      time: 0
    };

    this.syncController_.on('syncinfoupdate', () => this.trigger('syncinfoupdate'));

    this.mediaSource_.addEventListener('sourceopen', () => this.ended_ = false);

    this.bufferQualityMap_ = [];

    // ...for determining the fetch location
    this.fetchAtBuffer_ = false;

    if (options.debug) {
      this.logger_ = videojs.log.bind(videojs, 'segment-loader', this.loaderType_, '->');
    }
  }

  /**
   * reset all of our media stats
   *
   * @private
   */
  resetStats_() {
    this.mediaBytesTransferred = 0;
    this.mediaRequests = 0;
    this.mediaRequestsAborted = 0;
    this.mediaRequestsTimedout = 0;
    this.mediaRequestsErrored = 0;
    this.mediaTransferDuration = 0;
    this.mediaSecondsLoaded = 0;
  }

  /**
   * dispose of the SegmentLoader and reset to the default state
   */
  dispose() {
    this.state = 'DISPOSED';
    this.pause();
    this.abort_();
    if (this.sourceUpdater_) {
      this.sourceUpdater_.dispose();
    }
    this.resetStats_();
  }

  /**
   * abort anything that is currently doing on with the SegmentLoader
   * and reset to a default state
   */
  abort() {
    if (this.state !== 'WAITING') {
      if (this.pendingSegment_) {
        this.pendingSegment_ = null;
      }
      return;
    }

    this.abort_();

    // We aborted the requests we were waiting on, so reset the loader's state to READY
    // since we are no longer "waiting" on any requests. XHR callback is not always run
    // when the request is aborted. This will prevent the loader from being stuck in the
    // WAITING state indefinitely.
    this.state = 'READY';

    // don't wait for buffer check timeouts to begin fetching the
    // next segment
    if (!this.paused()) {
      this.monitorBuffer_();
    }
  }

  /**
   * abort all pending xhr requests and null any pending segements
   *
   * @private
   */
  abort_() {
    if (this.pendingSegment_) {
      this.pendingSegment_.abortRequests();
    }

    // clear out the segment being processed
    this.pendingSegment_ = null;
  }

  /**
   * set an error on the segment loader and null out any pending segements
   *
   * @param {Error} error the error to set on the SegmentLoader
   * @return {Error} the error that was set or that is currently set
   */
  error(error) {
    if (typeof error !== 'undefined') {
      this.error_ = error;
    }

    this.pendingSegment_ = null;
    return this.error_;
  }

  endOfStream() {
    this.ended_ = true;
    this.pause();
    this.trigger('ended');
  }

  /**
   * Indicates which time ranges are buffered
   *
   * @return {TimeRange}
   *         TimeRange object representing the current buffered ranges
   */
  buffered_() {
    if (!this.sourceUpdater_) {
      return videojs.createTimeRanges();
    }

    return this.sourceUpdater_.buffered();
  }

  /**
   * Gets and sets init segment for the provided map
   *
   * @param {Object} map
   *        The map object representing the init segment to get or set
   * @param {Boolean=} set
   *        If true, the init segment for the provided map should be saved
   * @return {Object}
   *         map object for desired init segment
   */
  initSegment(map, set = false) {
    if (!map) {
      return null;
    }

    const id = initSegmentId(map);
    let storedMap = this.initSegments_[id];

    if (set && !storedMap && map.bytes) {
      this.initSegments_[id] = storedMap = {
        resolvedUri: map.resolvedUri,
        byterange: map.byterange,
        bytes: map.bytes
      };
    }

    return storedMap || map;
  }

  /**
   * Returns true if all configuration required for loading is present, otherwise false.
   *
   * @return {Boolean} True if the all configuration is ready for loading
   * @private
   */
  couldBeginLoading_() {
    return this.playlist_ &&
           // the source updater is created when init_ is called, so either having a
           // source updater or being in the INIT state with a mimeType is enough
           // to say we have all the needed configuration to start loading.
           (this.sourceUpdater_ || (this.mimeType_ && this.state === 'INIT')) &&
           !this.paused();
  }

  /**
   * load a playlist and start to fill the buffer
   */
  load() {
    // un-pause
    this.monitorBuffer_();

    // if we don't have a playlist yet, keep waiting for one to be
    // specified
    if (!this.playlist_) {
      return;
    }

    // not sure if this is the best place for this
    this.syncController_.setDateTimeMapping(this.playlist_);

    // if all the configuration is ready, initialize and begin loading
    if (this.state === 'INIT' && this.couldBeginLoading_()) {
      return this.init_();
    }

    // if we're in the middle of processing a segment already, don't
    // kick off an additional segment request
    if (!this.couldBeginLoading_() ||
        (this.state !== 'READY' &&
        this.state !== 'INIT')) {
      return;
    }

    this.state = 'READY';
  }

  /**
   * Once all the starting parameters have been specified, begin
   * operation. This method should only be invoked from the INIT
   * state.
   *
   * @private
   */
  init_() {
    this.state = 'READY';
    this.sourceUpdater_ = new SourceUpdater(this.mediaSource_, this.mimeType_);
    this.resetEverything();
    return this.monitorBuffer_();
  }

  /**
   * set a playlist on the segment loader
   *
   * @param {PlaylistLoader} media the playlist to set on the segment loader
   */
  playlist(newPlaylist, options = {}) {
    if (!newPlaylist) {
      return;
    }

    let oldPlaylist = this.playlist_;
    let segmentInfo = this.pendingSegment_;

    this.playlist_ = newPlaylist;
    this.xhrOptions_ = options;

    // when we haven't started playing yet, the start of a live playlist
    // is always our zero-time so force a sync update each time the playlist
    // is refreshed from the server
    if (!this.hasPlayed_()) {
      newPlaylist.syncInfo = {
        mediaSequence: newPlaylist.mediaSequence,
        time: 0
      };
    }

    // in VOD, this is always a rendition switch (or we updated our syncInfo above)
    // in LIVE, we always want to update with new playlists (including refreshes)
    this.trigger('syncinfoupdate');

    // if we were unpaused but waiting for a playlist, start
    // buffering now
    if (this.state === 'INIT' && this.couldBeginLoading_()) {
      return this.init_();
    }

    if (!oldPlaylist || oldPlaylist.uri !== newPlaylist.uri) {
      if (this.mediaIndex !== null) {
        // we must "resync" the segment loader when we switch renditions and
        // the segment loader is already synced to the previous rendition
        this.resyncLoader();
      }

      // the rest of this function depends on `oldPlaylist` being defined
      return;
    }

    // we reloaded the same playlist so we are in a live scenario
    // and we will likely need to adjust the mediaIndex
    let mediaSequenceDiff = newPlaylist.mediaSequence - oldPlaylist.mediaSequence;

    this.logger_('mediaSequenceDiff', mediaSequenceDiff);

    // update the mediaIndex on the SegmentLoader
    // this is important because we can abort a request and this value must be
    // equal to the last appended mediaIndex
    if (this.mediaIndex !== null) {
      this.mediaIndex -= mediaSequenceDiff;
    }

    // update the mediaIndex on the SegmentInfo object
    // this is important because we will update this.mediaIndex with this value
    // in `handleUpdateEnd_` after the segment has been successfully appended
    if (segmentInfo) {
      segmentInfo.mediaIndex -= mediaSequenceDiff;

      // we need to update the referenced segment so that timing information is
      // saved for the new playlist's segment, however, if the segment fell off the
      // playlist, we can leave the old reference and just lose the timing info
      if (segmentInfo.mediaIndex >= 0) {
        segmentInfo.segment = newPlaylist.segments[segmentInfo.mediaIndex];
      }
    }

    this.syncController_.saveExpiredSegmentInfo(oldPlaylist, newPlaylist);
  }

  /**
   * Prevent the loader from fetching additional segments. If there
   * is a segment request outstanding, it will finish processing
   * before the loader halts. A segment loader can be unpaused by
   * calling load().
   */
  pause() {
    if (this.checkBufferTimeout_) {
      window.clearTimeout(this.checkBufferTimeout_);

      this.checkBufferTimeout_ = null;
    }
  }

  /**
   * Returns whether the segment loader is fetching additional
   * segments when given the opportunity. This property can be
   * modified through calls to pause() and load().
   */
  paused() {
    return this.checkBufferTimeout_ === null;
  }

  /**
   * create/set the following mimetype on the SourceBuffer through a
   * SourceUpdater
   *
   * @param {String} mimeType the mime type string to use
   */
  mimeType(mimeType) {
    if (this.mimeType_) {
      return;
    }

    this.mimeType_ = mimeType;
    // if we were unpaused but waiting for a sourceUpdater, start
    // buffering now
    if (this.state === 'INIT' && this.couldBeginLoading_()) {
      this.init_();
    }
  }

  /**
   * Delete all the buffered data and reset the SegmentLoader
   */
  resetEverything() {
    this.bufferQualityMap_ = [];
    this.ended_ = false;
    this.resetLoader();
    this.remove(0, this.duration_());
    this.trigger('reseteverything');
  }

  /**
   * Force the SegmentLoader to resync and start loading around the currentTime instead
   * of starting at the end of the buffer
   *
   * Useful for fast quality changes
   */
  resetLoader() {
    this.fetchAtBuffer_ = false;
    this.resyncLoader();
  }

  /**
   * Force the SegmentLoader to restart synchronization and make a conservative guess
   * before returning to the simple walk-forward method
   */
  resyncLoader() {
    this.mediaIndex = null;
    this.syncPoint_ = null;
    this.abort();
  }

  /**
   * Remove any data in the source buffer between start and end times
   * @param {Number} start - the start time of the region to remove from the buffer
   * @param {Number} end - the end time of the region to remove from the buffer
   */
  remove(start, end) {
    if (this.sourceUpdater_) {
      this.sourceUpdater_.remove(start, end);
    }
    this.removeFromBufferQualityMap(start, end);
    removeCuesFromTrack(start, end, this.segmentMetadataTrack_);
  }

  /**
   * (re-)schedule monitorBufferTick_ to run as soon as possible
   *
   * @private
   */
  monitorBuffer_() {
    if (this.checkBufferTimeout_) {
      window.clearTimeout(this.checkBufferTimeout_);
    }

    this.checkBufferTimeout_ = window.setTimeout(this.monitorBufferTick_.bind(this), 1);
  }

  /**
   * As long as the SegmentLoader is in the READY state, periodically
   * invoke fillBuffer_().
   *
   * @private
   */
  monitorBufferTick_() {
    if (this.state === 'READY') {
      this.fillBuffer_();
    }

    if (this.checkBufferTimeout_) {
      window.clearTimeout(this.checkBufferTimeout_);
    }

    this.checkBufferTimeout_ = window.setTimeout(this.monitorBufferTick_.bind(this),
                                                 CHECK_BUFFER_DELAY);
  }

  /**
   * fill the buffer with segements unless the sourceBuffers are
   * currently updating
   *
   * Note: this function should only ever be called by monitorBuffer_
   * and never directly
   *
   * @private
   */
  fillBuffer_() {
    if (this.sourceUpdater_.updating()) {
      return;
    }

    if (!this.syncPoint_) {
      this.syncPoint_ = this.syncController_.getSyncPoint(this.playlist_,
                                                          this.duration_(),
                                                          this.currentTimeline_,
                                                          this.currentTime_());
    }

    // see if we need to begin loading immediately
    let segmentInfo = this.checkBuffer_(this.buffered_(),
                                        this.playlist_,
                                        this.mediaIndex,
                                        this.hasPlayed_(),
                                        this.currentTime_(),
                                        this.syncPoint_);

    if (!segmentInfo) {
      return;
    }

    let isEndOfStream = detectEndOfStream(this.playlist_,
                                          this.mediaSource_,
                                          segmentInfo.mediaIndex);

    if (isEndOfStream) {
      this.endOfStream();
      return;
    }

    if (segmentInfo.mediaIndex === this.playlist_.segments.length - 1 &&
        this.mediaSource_.readyState === 'ended' &&
        !this.seeking_()) {
      return;
    }

    // We will need to change timestampOffset of the sourceBuffer if either of
    // the following conditions are true:
    // - The segment.timeline !== this.currentTimeline
    //   (we are crossing a discontinuity somehow)
    // - The "timestampOffset" for the start of this segment is less than
    //   the currently set timestampOffset
    if (segmentInfo.timeline !== this.currentTimeline_ ||
        ((segmentInfo.startOfSegment !== null) &&
        segmentInfo.startOfSegment < this.sourceUpdater_.timestampOffset())) {
      this.syncController_.reset();
      segmentInfo.timestampOffset = segmentInfo.startOfSegment;
    }

    this.loadSegment_(segmentInfo);
  }

  /**
   * Determines what segment request should be made, given current playback
   * state.
   *
   * @param {TimeRanges} buffered - the state of the buffer
   * @param {Object} playlist - the playlist object to fetch segments from
   * @param {Number} mediaIndex - the previous mediaIndex fetched or null
   * @param {Boolean} hasPlayed - a flag indicating whether we have played or not
   * @param {Number} currentTime - the playback position in seconds
   * @param {Object} syncPoint - a segment info object that describes the
   * @returns {Object} a segment request object that describes the segment to load
   */
  checkBuffer_(buffered, playlist, mediaIndex, hasPlayed, currentTime, syncPoint) {
    let lastBufferedEnd = 0;
    let startOfSegment;

    if (buffered.length) {
      lastBufferedEnd = buffered.end(buffered.length - 1);
    }

    const bufferedBytes = this.sourceUpdater_.totalBytesInBuffer();
    const bufferedTime = Math.max(0, lastBufferedEnd - currentTime);

    if (!playlist.segments.length) {
      return null;
    }

    this.logger_('Total Mbytes in SourceBuffer:', (bufferedBytes / 1e6).toFixed(2));

    // With high-bitrate streams (like 4K etc, up to 16-20 Mbit/s)
    // we can reach a QuotaExceeded error easily within just 60 seconds
    // of buffer. Therefore we need to actively check the exact number
    // of bytes occupied in the buffer.
    // If we reach the limit, we are triming pre-emptively, enqueuing this action
    // to the source-updater before any further loading can happen.
    // Even if the back-buffer is alrady trimmed, we should wait before
    // we append more data if the buffer is still too occupied.
    //
    // We monitor the bytes in buffer (see checkBuffer_())
    // and drive the loading / triming actively
    // to make sure we do not reach this limit.
    if (bufferedBytes >= Config.MAX_SOURCE_BUFFER_OCCUPATION_BYTES) {
      // If we reached the limit let's trim the buffer already
      // to make sure we free some space up, in case we reach some kind
      // of jamming situation.
      // We keep some back-buffer but reduce the allowed size significantly
      // compared to the initial configuration.
      this.logger_('SourceBuffer occupation exceeds limit, triming back-buffer and deferring further loading');
      this.trimBackBuffer_(Config.BACK_BUFFER_LENGTH / 3);
      return null;
    }

    // if there is plenty of content buffered, and the video has
    // been played before relax for awhile
    if (bufferedTime >= this.goalBufferLength_()) {
      return null;
    }

    // if the video has not yet played once, and we already have
    // one segment downloaded do nothing
    if (!hasPlayed && bufferedTime >= 1) {
      return null;
    }

    this.logger_('checkBuffer_',
      'mediaIndex:', mediaIndex,
      'hasPlayed:', hasPlayed,
      'currentTime:', currentTime,
      'syncPoint:', syncPoint,
      'fetchAtBuffer:', this.fetchAtBuffer_,
      'bufferedTime:', bufferedTime);

    // When the syncPoint is null, there is no way of determining a good
    // conservative segment index to fetch from
    // The best thing to do here is to get the kind of sync-point data by
    // making a request
    if (syncPoint === null) {
      mediaIndex = this.getSyncSegmentCandidate_(playlist);
      this.logger_('getSync', 'mediaIndex:', mediaIndex);
      return this.generateSegmentInfo_(playlist, mediaIndex, null, true);
    }

    // Under normal playback conditions fetching is a simple walk forward
    if (mediaIndex !== null) {
      this.logger_('walkForward', 'mediaIndex:', mediaIndex + 1);
      let segment = playlist.segments[mediaIndex];

      if (segment && segment.end) {
        startOfSegment = segment.end;
      } else {
        startOfSegment = lastBufferedEnd;
      }
      return this.generateSegmentInfo_(playlist, mediaIndex + 1, startOfSegment, false);
    }

    // There is a sync-point but the lack of a mediaIndex indicates that
    // we need to make a good conservative guess about which segment to
    // fetch
    if (this.fetchAtBuffer_) {
      // Find the segment containing the end of the buffer
      let mediaSourceInfo = Playlist.getMediaInfoForTime(playlist,
                                                         lastBufferedEnd,
                                                         syncPoint.segmentIndex,
                                                         syncPoint.time);

      mediaIndex = mediaSourceInfo.mediaIndex;
      startOfSegment = mediaSourceInfo.startTime;
    } else {
      // Find the segment containing currentTime
      let mediaSourceInfo = Playlist.getMediaInfoForTime(playlist,
                                                         currentTime,
                                                         syncPoint.segmentIndex,
                                                         syncPoint.time);

      mediaIndex = mediaSourceInfo.mediaIndex;
      startOfSegment = mediaSourceInfo.startTime;
    }
    this.logger_('getMediaIndexForTime',
      'mediaIndex:', mediaIndex,
      'startOfSegment:', startOfSegment);

    return this.generateSegmentInfo_(playlist, mediaIndex, startOfSegment, false);
  }

  /**
   * The segment loader has no recourse except to fetch a segment in the
   * current playlist and use the internal timestamps in that segment to
   * generate a syncPoint. This function returns a good candidate index
   * for that process.
   *
   * @param {Object} playlist - the playlist object to look for a
   * @returns {Number} An index of a segment from the playlist to load
   */
  getSyncSegmentCandidate_(playlist) {
    if (this.currentTimeline_ === -1) {
      return 0;
    }

    let segmentIndexArray = playlist.segments
      .map((s, i) => {
        return {
          timeline: s.timeline,
          segmentIndex: i
        };
      }).filter(s => s.timeline === this.currentTimeline_);

    if (segmentIndexArray.length) {
      return segmentIndexArray[Math.min(segmentIndexArray.length - 1, 1)].segmentIndex;
    }

    return Math.max(playlist.segments.length - 1, 0);
  }

  generateSegmentInfo_(playlist, mediaIndex, startOfSegment, isSyncRequest) {
    if (mediaIndex < 0 || mediaIndex >= playlist.segments.length) {
      return null;
    }

    let segment = playlist.segments[mediaIndex];

    return {
      requestId: 'segment-loader-' + Math.random(),
      // resolve the segment URL relative to the playlist
      uri: segment.resolvedUri,
      // the segment's mediaIndex at the time it was requested
      mediaIndex,
      // whether or not to update the SegmentLoader's state with this
      // segment's mediaIndex
      isSyncRequest,
      startOfSegment,
      // the segment's playlist
      playlist,
      // unencrypted bytes of the segment
      bytes: null,
      // when a key is defined for this segment, the encrypted bytes
      encryptedBytes: null,
      // The target timestampOffset for this segment when we append it
      // to the source buffer
      timestampOffset: null,
      // The timeline that the segment is in
      timeline: segment.timeline,
      // The expected duration of the segment in seconds
      duration: segment.duration,
      // retain the segment in case the playlist updates while doing an async process
      segment
    };
  }

  /**
   * Determines if the network has enough bandwidth to complete the current segment
   * request in a timely manner. If not, the request will be aborted early and bandwidth
   * updated to trigger a playlist switch.
   *
   * @param {Object} stats
   *        Object containing stats about the request timing and size
   * @return {Boolean} True if the request was aborted, false otherwise
   * @private
   */
  abortRequestEarly_(stats) {
    if (this.hls_.tech_.paused() ||
        // Don't abort if the current playlist is on the lowestEnabledRendition
        // TODO: Replace using timeout with a boolean indicating whether this playlist is
        //       the lowestEnabledRendition.
        !this.xhrOptions_.timeout ||
        // Don't abort if we have no bandwidth information to estimate segment sizes
        !(this.playlist_.attributes.BANDWIDTH)) {
      return false;
    }

    // Wait at least 1 second since the first byte of data has been received before
    // using the calculated bandwidth from the progress event to allow the bitrate
    // to stabilize
    if (Date.now() - (stats.firstBytesReceivedAt || Date.now()) < 1000) {
      return false;
    }

    const currentTime = this.currentTime_();
    const measuredBandwidth = stats.bandwidth;
    const segmentDuration = this.pendingSegment_.duration;

    const requestTimeRemaining =
      Playlist.estimateSegmentRequestTime(segmentDuration,
                                          measuredBandwidth,
                                          this.playlist_,
                                          stats.bytesReceived);

    // Subtract 1 from the timeUntilRebuffer so we still consider an early abort
    // if we are only left with less than 1 second when the request completes.
    // A negative timeUntilRebuffering indicates we are already rebuffering
    const timeUntilRebuffer = Ranges.timeUntilRebuffer(this.buffered_(),
                                                 currentTime,
                                                 this.hls_.tech_.playbackRate()) - 1;

    // Only consider aborting early if the estimated time to finish the download
    // is larger than the estimated time until the player runs out of forward buffer
    if (requestTimeRemaining <= timeUntilRebuffer) {
      return false;
    }

    const switchCandidate = minRebufferMaxBandwidthPlaylistFilter({
      master: this.hls_.playlists.master,
      currentTime,
      bandwidth: measuredBandwidth,
      duration: this.duration_(),
      segmentDuration,
      timeUntilRebuffer,
      currentTimeline: this.currentTimeline_,
      syncController: this.syncController_
    });

    if (!switchCandidate) {
      return;
    }

    const rebufferingImpact = requestTimeRemaining - timeUntilRebuffer;

    const timeSavedBySwitching = rebufferingImpact - switchCandidate.rebufferingImpact;

    let minimumTimeSaving = 0.5;

    // If we are already rebuffering, increase the amount of variance we add to the
    // potential round trip time of the new request so that we are not too aggressive
    // with switching to a playlist that might save us a fraction of a second.
    if (timeUntilRebuffer <= Ranges.TIME_FUDGE_FACTOR) {
      minimumTimeSaving = 1;
    }

    if (!switchCandidate.playlist ||
        switchCandidate.playlist.uri === this.playlist_.uri ||
        timeSavedBySwitching < minimumTimeSaving) {
      return false;
    }

    // set the bandwidth to that of the desired playlist being sure to scale by
    // BANDWIDTH_VARIANCE and add one so the playlist selector does not exclude it
    // don't trigger a bandwidthupdate as the bandwidth is artifial
    this.bandwidth =
      switchCandidate.playlist.attributes.BANDWIDTH * Config.BANDWIDTH_VARIANCE + 1;
    this.abort();
    this.trigger('earlyabort');
    return true;
  }

  /**
   * XHR `progress` event handler
   *
   * @param {Event}
   *        The XHR `progress` event
   * @param {Object} simpleSegment
   *        A simplified segment object copy
   * @private
   */
  handleProgress_(event, simpleSegment) {
    if (!this.pendingSegment_ ||
        simpleSegment.requestId !== this.pendingSegment_.requestId ||
        this.abortRequestEarly_(simpleSegment.stats)) {
      return;
    }

    this.trigger('progress');
  }

  /**
   * load a specific segment from a request into the buffer
   *
   * @private
   */
  loadSegment_(segmentInfo) {

    this.state = 'WAITING';
    this.pendingSegment_ = segmentInfo;

    // Chrome has a hard limit of 150MB of
    // buffer and a very conservative "garbage collector"
    // We manually clear out the old buffer to ensure
    // we don't trigger the QuotaExceeded error
    // on the source buffer during subsequent appends
    //
    // We also monitor the bytes in buffer (see checkBuffer_())
    // and drive the loading / triming actively
    // to make sure we do not reach this limit.

    this.trimBackBuffer_();

    segmentInfo.abortRequests = mediaSegmentRequest(this.hls_.xhr,
      this.xhrOptions_,
      this.decrypter_,
      this.createSimplifiedSegmentObj_(segmentInfo),
      // progress callback
      this.handleProgress_.bind(this),
      this.segmentRequestFinished_.bind(this));
  }

  /**
   * trim the back buffer so that we don't have too much data
   * in the source buffer
   *
   * @param {number} backBufferLength - optional parameter to set the desired max-back-buffer (seconds)
   * @private
   *
   */
  trimBackBuffer_(backBufferLength) {
    const seekable = this.seekable_();
    const currentTime = this.currentTime_();
    let removeToTime = 0;

    // If we have a seekable range use that as the limit for what can be removed safely
    // otherwise remove anything older than 30 seconds before the current play head
    if (seekable.length &&
        seekable.start(0) > 0 &&
        seekable.start(0) < currentTime) {
      removeToTime = seekable.start(0);
    } else {
      removeToTime = currentTime - (backBufferLength || Config.BACK_BUFFER_LENGTH);
    }

    if (removeToTime > 0) {
      this.remove(0, removeToTime);
    }
  }

  /**
   * created a simplified copy of the segment object with just the
   * information necessary to perform the XHR and decryption
   *
   * @private
   *
   * @param {Object} segmentInfo - the current segment
   * @returns {Object} a simplified segment object copy
   */
  createSimplifiedSegmentObj_(segmentInfo) {
    const segment = segmentInfo.segment;
    const simpleSegment = {
      resolvedUri: segment.resolvedUri,
      byterange: segment.byterange,
      requestId: segmentInfo.requestId
    };

    if (segment.key) {
      // if the media sequence is greater than 2^32, the IV will be incorrect
      // assuming 10s segments, that would be about 1300 years
      const iv = segment.key.iv || new Uint32Array([
        0, 0, 0, segmentInfo.mediaIndex + segmentInfo.playlist.mediaSequence
      ]);

      simpleSegment.key = {
        resolvedUri: segment.key.resolvedUri,
        iv
      };
    }

    if (segment.map) {
      simpleSegment.map = this.initSegment(segment.map);
    }

    return simpleSegment;
  }

  /**
   * Handle the callback from the segmentRequest function and set the
   * associated SegmentLoader state and errors if necessary
   *
   * @private
   */
  segmentRequestFinished_(error, simpleSegment) {
    // every request counts as a media request even if it has been aborted
    // or canceled due to a timeout
    this.mediaRequests += 1;

    if (simpleSegment.stats) {
      this.mediaBytesTransferred += simpleSegment.stats.bytesReceived;
      this.mediaTransferDuration += simpleSegment.stats.roundTripTime;
    }

    // The request was aborted and the SegmentLoader has already been reset
    if (!this.pendingSegment_) {
      this.mediaRequestsAborted += 1;
      return;
    }

    // the request was aborted and the SegmentLoader has already started
    // another request. this can happen when the timeout for an aborted
    // request triggers due to a limitation in the XHR library
    // do not count this as any sort of request or we risk double-counting
    if (simpleSegment.requestId !== this.pendingSegment_.requestId) {
      return;
    }

    // an error occurred from the active pendingSegment_ so reset everything
    if (error) {
      this.pendingSegment_ = null;
      this.state = 'READY';

      // the requests were aborted just record the aborted stat and exit
      // this is not a true error condition and nothing corrective needs
      // to be done
      if (error.code === REQUEST_ERRORS.ABORTED) {
        this.mediaRequestsAborted += 1;
        return;
      }

      this.pause();

      // the error is really just that at least one of the requests timed-out
      // set the bandwidth to a very low value and trigger an ABR switch to
      // take emergency action
      if (error.code === REQUEST_ERRORS.TIMEOUT) {
        this.mediaRequestsTimedout += 1;
        this.bandwidth = 1;
        this.roundTrip = simpleSegment.stats.roundTripTime
        this.trigger('bandwidthupdate');
        return;
      }

      // if control-flow has arrived here, then the error is real
      // emit an error event to blacklist the current playlist
      this.mediaRequestsErrored += 1;
      this.error(error);
      this.trigger('error');
      return;
    }

    // the response was a success so set any bandwidth stats the request
    // generated for ABR purposes
    this.bandwidth = simpleSegment.stats.bandwidth;
    this.roundTrip = simpleSegment.stats.roundTripTime;

    this.logger_('measured bandwidth on download:', this.bandwidth, 'bits/sec');

    // if this request included an initialization segment, save that data
    // to the initSegment cache
    if (simpleSegment.map) {
      simpleSegment.map = this.initSegment(simpleSegment.map, true);
    }

    this.processSegmentResponse_(simpleSegment);
  }

  /**
   * Move any important data from the simplified segment object
   * back to the real segment object for future phases
   *
   * @private
   */
  processSegmentResponse_(simpleSegment) {
    const segmentInfo = this.pendingSegment_;

    segmentInfo.bytes = simpleSegment.bytes;
    if (simpleSegment.map) {
      segmentInfo.segment.map.bytes = simpleSegment.map.bytes;
    }

    segmentInfo.endOfAllRequests = simpleSegment.endOfAllRequests;
    this.handleSegment_();
  }

  /**
   * append a decrypted segement to the SourceBuffer through a SourceUpdater
   *
   * @private
   */
  handleSegment_() {
    if (!this.pendingSegment_) {
      this.state = 'READY';
      return;
    }

    this.state = 'APPENDING';

    const segmentInfo = this.pendingSegment_;
    const segment = segmentInfo.segment;

    this.syncController_.probeSegmentInfo(segmentInfo);

    if (segmentInfo.isSyncRequest) {
      this.trigger('syncinfoupdate');
      this.pendingSegment_ = null;
      this.state = 'READY';
      return;
    }

    if (segmentInfo.timestampOffset !== null &&
        segmentInfo.timestampOffset !== this.sourceUpdater_.timestampOffset()) {
      this.sourceUpdater_.timestampOffset(segmentInfo.timestampOffset);
      // fired when a timestamp offset is set in HLS (can also identify discontinuities)
      this.trigger('timestampoffset');
    }

    // if the media initialization segment is changing, append it
    // before the content segment
    if (segment.map) {
      const initId = initSegmentId(segment.map);

      if (!this.activeInitSegmentId_ ||
          this.activeInitSegmentId_ !== initId) {
        const initSegment = this.initSegment(segment.map);

<<<<<<< HEAD
        this.addToBufferQualityMap_(initSegment);

        this.sourceUpdater_.appendBuffer(initSegment.bytes, () => {
=======
        this.sourceUpdater_.appendBuffer(initSegment.bytes, null, () => {
>>>>>>> d8585d3b
          this.activeInitSegmentId_ = initId;
        });
      }
    }

    segmentInfo.byteLength = segmentInfo.bytes.byteLength;

    let segmentDuration;

    if (typeof segment.start === 'number' && typeof segment.end === 'number') {
      this.mediaSecondsLoaded += segmentDuration = segment.end - segment.start;
    } else {
      this.mediaSecondsLoaded += segmentDuration = segment.duration;
    }

<<<<<<< HEAD
    this.addToBufferQualityMap_(segmentInfo);

    this.sourceUpdater_.appendBuffer(segmentInfo.bytes,
=======
    this.sourceUpdater_.appendBuffer(segmentInfo.bytes, segmentDuration,
>>>>>>> d8585d3b
                                     this.handleUpdateEnd_.bind(this));
  }

  addToBufferQualityMap_(segmentInfo) {

    const duration = (segmentInfo.segment.end - segmentInfo.segment.start);
    const effectiveBitrate = 8 * segmentInfo.bytes.byteLength / duration;

    const entry = {
      representationAttributes: segmentInfo.playlist.attributes,
      startTime: segmentInfo.segment.start,
      endTime: segmentInfo.segment.end,
      timestampOffset: segmentInfo.timestampOffset,
      effectiveBitrate,
      duration
    };

    this.bufferQualityMap_.push(entry);
  }

  removeFromBufferQualityMap(startTime, endTime) {
    this.bufferQualityMap_ = this.bufferQualityMap_.filter((entry) => {
      let remove = (entry.startTime >= startTime && entry.endTime <= endTime);

      return (!remove);
    });
  }

  findRepresentationAttributesAtBufferPosition(playheadTime) {
    let attributes = null;

    this.bufferQualityMap_.forEach((entry) => {
      if (playheadTime <= entry.endTime &&
        playheadTime >= entry.startTime) {

        if (attributes !== null) {
          videojs.log.warn('There are two overlapping buffer-quality-map entries');
        }
        attributes = entry.representationAttributes;
      }
    });
    return attributes;
  }

  /**
   * callback to run when appendBuffer is finished. detects if we are
   * in a good state to do things with the data we got, or if we need
   * to wait for more
   *
   * @private
   */
  handleUpdateEnd_() {
    this.logger_('handleUpdateEnd_', 'segmentInfo:', this.pendingSegment_);

    if (!this.pendingSegment_) {
      this.state = 'READY';
      if (!this.paused()) {
        this.monitorBuffer_();
      }
      return;
    }

    const segmentInfo = this.pendingSegment_;
    const segment = segmentInfo.segment;
    const isWalkingForward = this.mediaIndex !== null;

    this.pendingSegment_ = null;
    this.recordThroughput_(segmentInfo);
    this.addSegmentMetadataCue_(segmentInfo);

    this.state = 'READY';

    this.mediaIndex = segmentInfo.mediaIndex;
    this.fetchAtBuffer_ = true;
    this.currentTimeline_ = segmentInfo.timeline;

    // We must update the syncinfo to recalculate the seekable range before
    // the following conditional otherwise it may consider this a bad "guess"
    // and attempt to resync when the post-update seekable window and live
    // point would mean that this was the perfect segment to fetch
    this.trigger('syncinfoupdate');

    // If we previously appended a segment that ends more than 3 targetDurations before
    // the currentTime_ that means that our conservative guess was too conservative.
    // In that case, reset the loader state so that we try to use any information gained
    // from the previous request to create a new, more accurate, sync-point.
    if (segment.end &&
        this.currentTime_() - segment.end > segmentInfo.playlist.targetDuration * 3) {
      this.resetEverything();
      return;
    }

    // Don't do a rendition switch unless we have enough time to get a sync segment
    // and conservatively guess
    if (isWalkingForward) {
      this.trigger('bandwidthupdate');
    }
    this.trigger('progress');

    // any time an update finishes and the last segment is in the
    // buffer, end the stream. this ensures the "ended" event will
    // fire if playback reaches that point.
    const isEndOfStream = detectEndOfStream(segmentInfo.playlist,
                                            this.mediaSource_,
                                            segmentInfo.mediaIndex + 1);

    if (isEndOfStream) {
      this.endOfStream();
    }

    if (!this.paused()) {
      this.monitorBuffer_();
    }
  }

  /**
   * Records the current throughput of the decrypt, transmux, and append
   * portion of the semgment pipeline. `throughput.rate` is a the cumulative
   * moving average of the throughput. `throughput.count` is the number of
   * data points in the average.
   *
   * @private
   * @param {Object} segmentInfo the object returned by loadSegment
   */
  recordThroughput_(segmentInfo) {
    const rate = this.throughput.rate;
    const latency = this.throughput.latency;
    const count = ++this.throughput.count;
    // Add one to the time to ensure that we don't accidentally attempt to divide
    // by zero in the case where the throughput is ridiculously high
    const segmentProcessingTime =
      Date.now() - segmentInfo.endOfAllRequests + 1;
    // Multiply by 8000 to convert from bytes/millisecond to bits/second
    const segmentProcessingThroughput =
      Math.floor((segmentInfo.byteLength / segmentProcessingTime) * 8 * 1000);

    // This is just a cumulative moving average calculation:
    //   newAvg = oldAvg + (sample - oldAvg) / (sampleCount + 1)
    this.throughput.rate +=
      (segmentProcessingThroughput - rate) / count;

    this.throughput.latency +=
      (segmentProcessingTime - latency) / count;
  }

  /**
   * A debugging logger noop that is set to console.log only if debugging
   * is enabled globally
   *
   * @private
   */
  logger_() {}

  /**
   * Adds a cue to the segment-metadata track with some metadata information about the
   * segment
   *
   * @private
   * @param {Object} segmentInfo
   *        the object returned by loadSegment
   * @method addSegmentMetadataCue_
   */
  addSegmentMetadataCue_(segmentInfo) {
    if (!this.segmentMetadataTrack_) {
      return;
    }

    const segment = segmentInfo.segment;
    const start = segment.start;
    const end = segment.end;

    // Do not try adding the cue if the start and end times are invalid.
    if (!finite(start) || !finite(end)) {
      return;
    }

    removeCuesFromTrack(start, end, this.segmentMetadataTrack_);

    const Cue = window.WebKitDataCue || window.VTTCue;
    const value = {
      byteLength: segmentInfo.byteLength,
      uri: segmentInfo.uri,
      timeline: segmentInfo.timeline,
      playlist: segmentInfo.playlist.uri,
      start,
      end
    };
    const data = JSON.stringify(value);
    const cue = new Cue(start, end, data);

    // Attach the metadata to the value property of the cue to keep consistency between
    // the differences of WebKitDataCue in safari and VTTCue in other browsers
    cue.value = value;

    this.segmentMetadataTrack_.addCue(cue);
  }
}<|MERGE_RESOLUTION|>--- conflicted
+++ resolved
@@ -919,11 +919,18 @@
    * @param {number} backBufferLength - optional parameter to set the desired max-back-buffer (seconds)
    * @private
    *
+   * @param {Object} segmentInfo - the current segment
    */
   trimBackBuffer_(backBufferLength) {
     const seekable = this.seekable_();
     const currentTime = this.currentTime_();
     let removeToTime = 0;
+
+    // Chrome has a hard limit of 150MB of
+    // buffer and a very conservative "garbage collector"
+    // We manually clear out the old buffer to ensure
+    // we don't trigger the QuotaExceeded error
+    // on the source buffer during subsequent appends
 
     // If we have a seekable range use that as the limit for what can be removed safely
     // otherwise remove anything older than 30 seconds before the current play head
@@ -1116,13 +1123,9 @@
           this.activeInitSegmentId_ !== initId) {
         const initSegment = this.initSegment(segment.map);
 
-<<<<<<< HEAD
         this.addToBufferQualityMap_(initSegment);
 
-        this.sourceUpdater_.appendBuffer(initSegment.bytes, () => {
-=======
         this.sourceUpdater_.appendBuffer(initSegment.bytes, null, () => {
->>>>>>> d8585d3b
           this.activeInitSegmentId_ = initId;
         });
       }
@@ -1138,13 +1141,9 @@
       this.mediaSecondsLoaded += segmentDuration = segment.duration;
     }
 
-<<<<<<< HEAD
     this.addToBufferQualityMap_(segmentInfo);
 
-    this.sourceUpdater_.appendBuffer(segmentInfo.bytes,
-=======
     this.sourceUpdater_.appendBuffer(segmentInfo.bytes, segmentDuration,
->>>>>>> d8585d3b
                                      this.handleUpdateEnd_.bind(this));
   }
 
