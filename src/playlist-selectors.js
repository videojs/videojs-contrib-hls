import Config from './config';
import Playlist from './playlist';
import { parseCodecs } from './util/codecs.js';

// takes seconds as input, outputs decay rate (unitless)
const DEFAULT_EWMA_FAST_DECAY = decayRate(2);
const DEFAULT_EWMA_SLOW_DECAY = decayRate(5);
const DEFAULT_MOVING_AVERAGE_DECAY = decayRate(3);

// Utilities

/**
 * Returns the CSS value for the specified property on an element
 * using `getComputedStyle`. Firefox has a long-standing issue where
 * getComputedStyle() may return null when running in an iframe with
 * `display: none`.
 *
 * @see https://bugzilla.mozilla.org/show_bug.cgi?id=548397
 * @param {HTMLElement} el the htmlelement to work on
 * @param {string} the proprety to get the style for
 */
const safeGetComputedStyle = function(el, property) {
  let result;

  if (!el) {
    return '';
  }

  result = window.getComputedStyle(el);
  if (!result) {
    return '';
  }

  return result[property];
};

/**
 * Resuable stable sort function
 *
 * @param {Playlists} array
 * @param {Function} sortFn Different comparators
 * @function stableSort
 */
const stableSort = function(array, sortFn) {
  let newArray = array.slice();

  array.sort(function(left, right) {
    let cmp = sortFn(left, right);

    if (cmp === 0) {
      return newArray.indexOf(left) - newArray.indexOf(right);
    }
    return cmp;
  });
};

/**
 * A comparator function to sort two playlist object by bandwidth.
 *
 * @param {Object} left a media playlist object
 * @param {Object} right a media playlist object
 * @return {Number} Greater than zero if the bandwidth attribute of
 * left is greater than the corresponding attribute of right. Less
 * than zero if the bandwidth of right is greater than left and
 * exactly zero if the two are equal.
 */
export const comparePlaylistBandwidth = function(left, right) {
  let leftBandwidth;
  let rightBandwidth;

  if (left.attributes.BANDWIDTH) {
    leftBandwidth = left.attributes.BANDWIDTH;
  }
  leftBandwidth = leftBandwidth || window.Number.MAX_VALUE;
  if (right.attributes.BANDWIDTH) {
    rightBandwidth = right.attributes.BANDWIDTH;
  }
  rightBandwidth = rightBandwidth || window.Number.MAX_VALUE;

  return leftBandwidth - rightBandwidth;
};

/**
 * A comparator function to sort two playlist object by resolution (width).
 * @param {Object} left a media playlist object
 * @param {Object} right a media playlist object
 * @return {Number} Greater than zero if the resolution.width attribute of
 * left is greater than the corresponding attribute of right. Less
 * than zero if the resolution.width of right is greater than left and
 * exactly zero if the two are equal.
 */
export const comparePlaylistResolution = function(left, right) {
  let leftWidth;
  let rightWidth;

  if (left.attributes.RESOLUTION &&
      left.attributes.RESOLUTION.width) {
    leftWidth = left.attributes.RESOLUTION.width;
  }

  leftWidth = leftWidth || window.Number.MAX_VALUE;

  if (right.attributes.RESOLUTION &&
      right.attributes.RESOLUTION.width) {
    rightWidth = right.attributes.RESOLUTION.width;
  }

  rightWidth = rightWidth || window.Number.MAX_VALUE;

  // NOTE - Fallback to bandwidth sort as appropriate in cases where multiple renditions
  // have the same media dimensions/ resolution
  if (leftWidth === rightWidth &&
      left.attributes.BANDWIDTH &&
      right.attributes.BANDWIDTH) {
    return left.attributes.BANDWIDTH - right.attributes.BANDWIDTH;
  }
  return leftWidth - rightWidth;
};

/**
 * Chooses the appropriate media playlist based on bandwidth and player size
 *
 * @param {Object} master
 *        Object representation of the master manifest
 * @param {Number} playerBandwidth
 *        Current calculated bandwidth of the player
 * @param {Number} playerWidth
 *        Current width of the player element
 * @param {Number} playerHeight
 *        Current height of the player element
 * @return {Playlist} the highest bitrate playlist less than the
 * currently detected bandwidth, accounting for some amount of
 * bandwidth variance
 */
<<<<<<< HEAD
const filterPlaylists = function(master, playerBandwidth, playerWidth, playerHeight) {
  let fallbackPlaylistRep = null;
=======
export const simpleSelector = function(master,
                                       playerBandwidth,
                                       playerWidth,
                                       playerHeight) {
>>>>>>> d8585d3b
  // convert the playlists to an intermediary representation to make comparisons easier
  let sortedPlaylistReps = master.playlists.map((playlist) => {
    let width;
    let height;
    let bandwidth;

    width = playlist.attributes.RESOLUTION && playlist.attributes.RESOLUTION.width;
    height = playlist.attributes.RESOLUTION && playlist.attributes.RESOLUTION.height;
    bandwidth = playlist.attributes.BANDWIDTH;

    bandwidth = bandwidth || window.Number.MAX_VALUE;

    return {
      bandwidth,
      width,
      height,
      playlist
    };
  });

  stableSort(sortedPlaylistReps, (left, right) => left.bandwidth - right.bandwidth);

  // in case all playlists are disabled we are keeping this as an ultimate fallback
  fallbackPlaylistRep = sortedPlaylistReps[0];

  // filter out any playlists that have been excluded due to
  // incompatible configurations or playback errors
  sortedPlaylistReps = sortedPlaylistReps.filter(
    (rep) => Playlist.isEnabled(rep.playlist)
  );

  // filter out any variant that has greater effective bitrate
  // than the current estimated bandwidth
  let bandwidthPlaylistReps = sortedPlaylistReps.filter(
    (rep) => rep.bandwidth * Config.BANDWIDTH_VARIANCE < playerBandwidth
  );

  let highestRemainingBandwidthRep =
    bandwidthPlaylistReps[bandwidthPlaylistReps.length - 1];

  // get all of the renditions with the same (highest) bandwidth
  // and then taking the very first element
  let bandwidthBestRep = bandwidthPlaylistReps.filter(
    (rep) => rep.bandwidth === highestRemainingBandwidthRep.bandwidth
  )[0];

  // filter out playlists without resolution information
  let haveResolution = bandwidthPlaylistReps.filter((rep) => rep.width && rep.height);

  // sort variants by resolution
  stableSort(haveResolution, (left, right) => left.width - right.width);

  // if we have the exact resolution as the player use it
  let resolutionBestRepList = haveResolution.filter(
    (rep) => rep.width === playerWidth && rep.height === playerHeight
  );

  highestRemainingBandwidthRep = resolutionBestRepList[resolutionBestRepList.length - 1];
  // ensure that we pick the highest bandwidth variant that have exact resolution
  let resolutionBestRep = resolutionBestRepList.filter(
    (rep) => rep.bandwidth === highestRemainingBandwidthRep.bandwidth
  )[0];

  let resolutionPlusOneList;
  let resolutionPlusOneSmallest;
  let resolutionPlusOneRep;

  // find the smallest variant that is larger than the player
  // if there is no match of exact resolution
  if (!resolutionBestRep) {
    resolutionPlusOneList = haveResolution.filter(
      (rep) => rep.width > playerWidth || rep.height > playerHeight
    );

    // find all the variants have the same smallest resolution
    resolutionPlusOneSmallest = resolutionPlusOneList.filter(
      (rep) => rep.width === resolutionPlusOneList[0].width &&
               rep.height === resolutionPlusOneList[0].height
    );

    // ensure that we also pick the highest bandwidth variant that
    // is just-larger-than the video player
    highestRemainingBandwidthRep =
      resolutionPlusOneSmallest[resolutionPlusOneSmallest.length - 1];
    resolutionPlusOneRep = resolutionPlusOneSmallest.filter(
      (rep) => rep.bandwidth === highestRemainingBandwidthRep.bandwidth
    )[0];
  }

  // fallback chain of variants
  return (
    resolutionPlusOneRep ||
    resolutionBestRep ||
    bandwidthBestRep ||
    sortedPlaylistReps[0] ||
    fallbackPlaylistRep
  ).playlist;
};

const filterMasterPlaylistsWithRestrictions = function(estimatedBandwidth) {

  let autoLimitRes = this.options_.autoLimitResolution;

  let styleWidth = parseInt(safeGetComputedStyle(this.tech_.el(), 'width'), 10);
  let styleHeight = parseInt(safeGetComputedStyle(this.tech_.el(), 'height'), 10);

  let maxWidth = this.options_.maxVideoWidth;
  let maxHeight = this.options_.maxVideoHeight;
  let maxBandwidth = this.options_.maxBandwidth;

  let limitWidth = Math.min(autoLimitRes ? styleWidth : Infinity, maxWidth);
  let limitHeight = Math.min(autoLimitRes ? styleHeight : Infinity, maxHeight);
  let limitBandwidth = Math.min(estimatedBandwidth, maxBandwidth);

  return filterPlaylists(this.playlists.master, limitBandwidth, limitWidth, limitHeight);
}

// Playlist Selectors

/**
 * Chooses the appropriate media playlist based on the most recent
 * bandwidth estimate and the player size.
 *
 * Expects to be called within the context of an instance of HlsHandler
 *
 * @return {Playlist} the highest bitrate playlist less than the
 * currently detected bandwidth, accounting for some amount of
 * bandwidth variance
 */
export const lastBandwidthSelector = function() {
  return function() {
    return filterMasterPlaylistsWithRestrictions.call(this,
      this.setEstimatedBandwidth_(this.systemBandwidth));
  }.bind(this);
};

/**
 * Chooses the appropriate media playlist based on an
 * exponential-weighted moving average of the bandwidth after
 * filtering for player size.
 *
 * Expects to be called within the context of an instance of HlsHandler
 *
 * @param {Number} decay - a number between 0 and 1. Higher values of
 * this parameter will cause previous bandwidth estimates to lose
 * significance more quickly.
 * @return {Function} a function which can be invoked to create a new
 * playlist selector function.
 * @see https://en.wikipedia.org/wiki/Moving_average#Exponential_moving_average
 */
export const movingAverageBandwidthSelector = function() {
  const decay = this.options_.bandwidthEstimatorDecay || DEFAULT_MOVING_AVERAGE_DECAY;

  let average = -1;

  if (decay < 0 || decay > 1) {
    throw new Error('Moving average bandwidth decay must be between 0 and 1.');
  }

  return function() {
    if (average < 0) {
      average = this.systemBandwidth;
    }

    average = decay * this.systemBandwidth + (1 - decay) * average;

    return filterMasterPlaylistsWithRestrictions.call(this,
      this.setEstimatedBandwidth_(average));
  }.bind(this);
};

function decayRate(halfLife) {

  return -1 * Math.log( 0.5 ) / halfLife;
};

// see http://robowiki.net/wiki/Rolling_Averages
export const computeDecayRateByHalfLife = decayRate;

export const timeWeightedRollingAverage = function(newValue, oldValue, deltaTime, decayRate) {

  let weight = Math.exp(-1 * decayRate * deltaTime);

  let twRollingAvg = weight * oldValue + (1 - weight) * newValue;

  return twRollingAvg;
};

export const ewma = function(decayRate, initialValue) {

  let oldValue = initialValue;

  return function(newValue, deltaTime) {

    return timeWeightedRollingAverage(newValue, oldValue, deltaTime, decayRate);
  }
};

export const ewmaBandwidthSelector = function() {

  const fastDecay = this.options_.bandwidthEstimatorFastDecay || DEFAULT_EWMA_FAST_DECAY;
  const slowDecay = this.options_.bandwidthEstimatorSlowDecay || DEFAULT_EWMA_SLOW_DECAY;

  if (fastDecay < 0 || fastDecay > 1 && slowDecay < 0 || slowDecay > 1) {
    throw new Error('Moving average decays must be between 0 and 1.');
  }

  let fastEwma = ewma(fastDecay, this.bandwidth);
  let slowEwma = ewma(slowDecay, this.bandwidth);

  return function() {


    let bandwidth = this.bandwidth;
    let rtt = this.bandwidthRtt || 0;
    let deltaTime = (rtt + this.throughputLatency) / 1000;

    let average = Math.min(fastEwma(bandwidth, deltaTime),
      slowEwma(bandwidth, deltaTime));

    return filterMasterPlaylistsWithRestrictions.call(this,
      this.setEstimatedBandwidth_(average));

  }.bind(this);
};

/**
 * Chooses the appropriate media playlist based on the potential to rebuffer
 *
 * @param {Object} settings
 *        Object of information required to use this selector
 * @param {Object} settings.master
 *        Object representation of the master manifest
 * @param {Number} settings.currentTime
 *        The current time of the player
 * @param {Number} settings.bandwidth
 *        Current measured bandwidth
 * @param {Number} settings.duration
 *        Duration of the media
 * @param {Number} settings.segmentDuration
 *        Segment duration to be used in round trip time calculations
 * @param {Number} settings.timeUntilRebuffer
 *        Time left in seconds until the player has to rebuffer
 * @param {Number} settings.currentTimeline
 *        The current timeline segments are being loaded from
 * @param {SyncController} settings.syncController
 *        SyncController for determining if we have a sync point for a given playlist
 * @return {Object|null}
 *         {Object} return.playlist
 *         The highest bandwidth playlist with the least amount of rebuffering
 *         {Number} return.rebufferingImpact
 *         The amount of time in seconds switching to this playlist will rebuffer. A
 *         negative value means that switching will cause zero rebuffering.
 */
export const minRebufferMaxBandwidthPlaylistFilter = function(settings) {
  const {
    master,
    currentTime,
    bandwidth,
    duration,
    segmentDuration,
    timeUntilRebuffer,
    currentTimeline,
    syncController
  } = settings;

  const bandwidthPlaylists =
    master.playlists.filter(playlist =>
      Playlist.isEnabled(playlist) && Playlist.hasAttribute('BANDWIDTH', playlist)
    );

  const rebufferingEstimates = bandwidthPlaylists.map((playlist) => {
    const syncPoint = syncController.getSyncPoint(playlist,
                                                  duration,
                                                  currentTimeline,
                                                  currentTime);
    // If there is no sync point for this playlist, switching to it will require a
    // sync request first. This will double the request time
    const numRequests = syncPoint ? 1 : 2;
    const requestTimeEstimate = Playlist.estimateSegmentRequestTime(segmentDuration,
                                                                    bandwidth,
                                                                    playlist);
    const rebufferingImpact = (requestTimeEstimate * numRequests) - timeUntilRebuffer;

    return {
      playlist,
      rebufferingImpact
    };
  });

  const noRebufferingPlaylists = rebufferingEstimates.filter(
    (estimate) => estimate.rebufferingImpact <= 0);

  // Sort by bandwidth DESC
  stableSort(noRebufferingPlaylists,
    (a, b) => comparePlaylistBandwidth(b.playlist, a.playlist));

  if (noRebufferingPlaylists.length) {
    return noRebufferingPlaylists[0];
  }

  stableSort(rebufferingEstimates, (a, b) => a.rebufferingImpact - b.rebufferingImpact);

  return rebufferingEstimates[0] || null;
};

/**
 * Chooses the appropriate media playlist, which in this case is the lowest bitrate
 * one with video.  If no renditions with video exist, return the lowest audio rendition.
 *
 * Expects to be called within the context of an instance of HlsHandler
 *
 * @return {Object|null}
 *         {Object} return.playlist
 *         The lowest bitrate playlist that contains a video codec.  If no such rendition
 *         exists pick the lowest audio rendition.
 */
export const lowestBitrateCompatibleVariantSelector = function() {
  // filter out any playlists that have been excluded due to
  // incompatible configurations or playback errors
  const playlists = this.playlists.master.playlists.filter(Playlist.isEnabled);

  // Sort ascending by bitrate
  stableSort(playlists,
    (a, b) => comparePlaylistBandwidth(a, b));

  // Parse and assume that playlists with no video codec have no video
  // (this is not necessarily true, although it is generally true).
  //
  // If an entire manifest has no valid videos everything will get filtered
  // out.
  const playlistsWithVideo = playlists.filter(
    playlist => parseCodecs(playlist.attributes.CODECS).videoCodec
  );

  return playlistsWithVideo[0] || null;
};<|MERGE_RESOLUTION|>--- conflicted
+++ resolved
@@ -6,7 +6,6 @@
 const DEFAULT_EWMA_FAST_DECAY = decayRate(2);
 const DEFAULT_EWMA_SLOW_DECAY = decayRate(5);
 const DEFAULT_MOVING_AVERAGE_DECAY = decayRate(3);
-
 // Utilities
 
 /**
@@ -132,15 +131,8 @@
  * currently detected bandwidth, accounting for some amount of
  * bandwidth variance
  */
-<<<<<<< HEAD
 const filterPlaylists = function(master, playerBandwidth, playerWidth, playerHeight) {
   let fallbackPlaylistRep = null;
-=======
-export const simpleSelector = function(master,
-                                       playerBandwidth,
-                                       playerWidth,
-                                       playerHeight) {
->>>>>>> d8585d3b
   // convert the playlists to an intermediary representation to make comparisons easier
   let sortedPlaylistReps = master.playlists.map((playlist) => {
     let width;
@@ -408,9 +400,7 @@
   } = settings;
 
   const bandwidthPlaylists =
-    master.playlists.filter(playlist =>
-      Playlist.isEnabled(playlist) && Playlist.hasAttribute('BANDWIDTH', playlist)
-    );
+    master.playlists.filter(Playlist.hasAttribute.bind(null, 'BANDWIDTH'));
 
   const rebufferingEstimates = bandwidthPlaylists.map((playlist) => {
     const syncPoint = syncController.getSyncPoint(playlist,
