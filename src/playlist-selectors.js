import Config from './config';
import Playlist from './playlist';

// takes seconds as input, outputs decay rate (unitless)
const DEFAULT_EWMA_FAST_DECAY = decayRate(2);
const DEFAULT_EWMA_SLOW_DECAY = decayRate(5);
const DEFAULT_MOVING_AVERAGE_DECAY = decayRate(3);

// Utilities

/**
 * Returns the CSS value for the specified property on an element
 * using `getComputedStyle`. Firefox has a long-standing issue where
 * getComputedStyle() may return null when running in an iframe with
 * `display: none`.
 *
 * @see https://bugzilla.mozilla.org/show_bug.cgi?id=548397
 * @param {HTMLElement} el the htmlelement to work on
 * @param {string} the proprety to get the style for
 */
const safeGetComputedStyle = function(el, property) {
  let result;

  if (!el) {
    return '';
  }

  result = window.getComputedStyle(el);
  if (!result) {
    return '';
  }

  return result[property];
};

/**
 * Resuable stable sort function
 *
 * @param {Playlists} array
 * @param {Function} sortFn Different comparators
 * @function stableSort
 */
const stableSort = function(array, sortFn) {
  let newArray = array.slice();

  array.sort(function(left, right) {
    let cmp = sortFn(left, right);

    if (cmp === 0) {
      return newArray.indexOf(left) - newArray.indexOf(right);
    }
    return cmp;
  });
};

/**
 * A comparator function to sort two playlist object by bandwidth.
 *
 * @param {Object} left a media playlist object
 * @param {Object} right a media playlist object
 * @return {Number} Greater than zero if the bandwidth attribute of
 * left is greater than the corresponding attribute of right. Less
 * than zero if the bandwidth of right is greater than left and
 * exactly zero if the two are equal.
 */
export const comparePlaylistBandwidth = function(left, right) {
  let leftBandwidth;
  let rightBandwidth;

  if (left.attributes && left.attributes.BANDWIDTH) {
    leftBandwidth = left.attributes.BANDWIDTH;
  }
  leftBandwidth = leftBandwidth || window.Number.MAX_VALUE;
  if (right.attributes && right.attributes.BANDWIDTH) {
    rightBandwidth = right.attributes.BANDWIDTH;
  }
  rightBandwidth = rightBandwidth || window.Number.MAX_VALUE;

  return leftBandwidth - rightBandwidth;
};

/**
 * A comparator function to sort two playlist object by resolution (width).
 * @param {Object} left a media playlist object
 * @param {Object} right a media playlist object
 * @return {Number} Greater than zero if the resolution.width attribute of
 * left is greater than the corresponding attribute of right. Less
 * than zero if the resolution.width of right is greater than left and
 * exactly zero if the two are equal.
 */
export const comparePlaylistResolution = function(left, right) {
  let leftWidth;
  let rightWidth;

  if (left.attributes &&
      left.attributes.RESOLUTION &&
      left.attributes.RESOLUTION.width) {
    leftWidth = left.attributes.RESOLUTION.width;
  }

  leftWidth = leftWidth || window.Number.MAX_VALUE;

  if (right.attributes &&
      right.attributes.RESOLUTION &&
      right.attributes.RESOLUTION.width) {
    rightWidth = right.attributes.RESOLUTION.width;
  }

  rightWidth = rightWidth || window.Number.MAX_VALUE;

  // NOTE - Fallback to bandwidth sort as appropriate in cases where multiple renditions
  // have the same media dimensions/ resolution
  if (leftWidth === rightWidth &&
      left.attributes.BANDWIDTH &&
      right.attributes.BANDWIDTH) {
    return left.attributes.BANDWIDTH - right.attributes.BANDWIDTH;
  }
  return leftWidth - rightWidth;
};

/**
 * Chooses the appropriate media playlist based on bandwidth and player size
 *
 * @param {Object} master
 *        Object representation of the master manifest
 * @param {Number} playerBandwidth
 *        Current calculated bandwidth of the player
 * @param {Number} playerWidth
 *        Current width of the player element
 * @param {Number} playerHeight
 *        Current height of the player element
 * @return {Playlist} the highest bitrate playlist less than the
 * currently detected bandwidth, accounting for some amount of
 * bandwidth variance
 */
const filterPlaylists = function(master, playerBandwidth, playerWidth, playerHeight) {
  let fallbackPlaylistRep = null;

  // convert the playlists to an intermediary representation to make comparisons easier
  let sortedPlaylistReps = master.playlists.map((playlist) => {
    let width;
    let height;
    let bandwidth;

    if (playlist.attributes) {
      width = playlist.attributes.RESOLUTION && playlist.attributes.RESOLUTION.width;
      height = playlist.attributes.RESOLUTION && playlist.attributes.RESOLUTION.height;
      bandwidth = playlist.attributes.BANDWIDTH;
    }

    bandwidth = bandwidth || window.Number.MAX_VALUE;

    return {
      bandwidth,
      width,
      height,
      playlist
    };
  });

  stableSort(sortedPlaylistReps, (left, right) => left.bandwidth - right.bandwidth);

  // in case all playlists are disabled we are keeping this as an ultimate fallback
  fallbackPlaylistRep = sortedPlaylistReps[0];

  // filter out any playlists that have been excluded due to
  // incompatible configurations or playback errors
  sortedPlaylistReps = sortedPlaylistReps.filter(
    (rep) => Playlist.isEnabled(rep.playlist)
  );

  // filter out any variant that has greater effective bitrate
  // than the current estimated bandwidth
  let bandwidthPlaylistReps = sortedPlaylistReps.filter(
    (rep) => rep.bandwidth * Config.BANDWIDTH_VARIANCE < playerBandwidth
  );

  let highestRemainingBandwidthRep =
    bandwidthPlaylistReps[bandwidthPlaylistReps.length - 1];

  // get all of the renditions with the same (highest) bandwidth
  // and then taking the very first element
  let bandwidthBestRep = bandwidthPlaylistReps.filter(
    (rep) => rep.bandwidth === highestRemainingBandwidthRep.bandwidth
  )[0];

  // filter out playlists without resolution information
  let haveResolution = bandwidthPlaylistReps.filter((rep) => rep.width && rep.height);

  // sort variants by resolution
  stableSort(haveResolution, (left, right) => left.width - right.width);

  // if we have the exact resolution as the player use it
  let resolutionBestRepList = haveResolution.filter(
    (rep) => rep.width === playerWidth && rep.height === playerHeight
  );

  highestRemainingBandwidthRep = resolutionBestRepList[resolutionBestRepList.length - 1];
  // ensure that we pick the highest bandwidth variant that have exact resolution
  let resolutionBestRep = resolutionBestRepList.filter(
    (rep) => rep.bandwidth === highestRemainingBandwidthRep.bandwidth
  )[0];

  let resolutionPlusOneList;
  let resolutionPlusOneSmallest;
  let resolutionPlusOneRep;

  // find the smallest variant that is larger than the player
  // if there is no match of exact resolution
  if (!resolutionBestRep) {
    resolutionPlusOneList = haveResolution.filter(
      (rep) => rep.width > playerWidth || rep.height > playerHeight
    );

    // find all the variants have the same smallest resolution
    resolutionPlusOneSmallest = resolutionPlusOneList.filter(
      (rep) => rep.width === resolutionPlusOneList[0].width &&
               rep.height === resolutionPlusOneList[0].height
    );

    // ensure that we also pick the highest bandwidth variant that
    // is just-larger-than the video player
    highestRemainingBandwidthRep =
      resolutionPlusOneSmallest[resolutionPlusOneSmallest.length - 1];
    resolutionPlusOneRep = resolutionPlusOneSmallest.filter(
      (rep) => rep.bandwidth === highestRemainingBandwidthRep.bandwidth
    )[0];
  }

  // fallback chain of variants
  return (
    resolutionPlusOneRep ||
    resolutionBestRep ||
    bandwidthBestRep ||
    sortedPlaylistReps[0] ||
    fallbackPlaylistRep
  ).playlist;
};

const filterMasterPlaylistsWithRestrictions = function(estimatedBandwidth) {

  let autoLimitRes = this.options_.autoLimitResolution;

  let styleWidth = parseInt(safeGetComputedStyle(this.tech_.el(), 'width'), 10);
  let styleHeight = parseInt(safeGetComputedStyle(this.tech_.el(), 'height'), 10);

  let maxWidth = this.options_.maxVideoWidth;
  let maxHeight = this.options_.maxVideoHeight;
  let maxBandwidth = this.options_.maxBandwidth;

  let limitWidth = Math.min(autoLimitRes ? styleWidth : Infinity, maxWidth);
  let limitHeight = Math.min(autoLimitRes ? styleHeight : Infinity, maxHeight);
  let limitBandwidth = Math.min(estimatedBandwidth, maxBandwidth);

  return filterPlaylists(this.playlists.master, limitBandwidth, limitWidth, limitHeight);
}

// Playlist Selectors

/**
 * Chooses the appropriate media playlist based on the most recent
 * bandwidth estimate and the player size.
 *
 * Expects to be called within the context of an instance of HlsHandler
 *
 * @return {Playlist} the highest bitrate playlist less than the
 * currently detected bandwidth, accounting for some amount of
 * bandwidth variance
 */
export const lastBandwidthSelector = function() {
  return function() {
    return filterMasterPlaylistsWithRestrictions.call(this,
      this.setEstimatedBandwidth_(this.systemBandwidth));
  }.bind(this);
};

/**
 * Chooses the appropriate media playlist based on an
 * exponential-weighted moving average of the bandwidth after
 * filtering for player size.
 *
 * Expects to be called within the context of an instance of HlsHandler
 *
 * @param {Number} decay - a number between 0 and 1. Higher values of
 * this parameter will cause previous bandwidth estimates to lose
 * significance more quickly.
 * @return {Function} a function which can be invoked to create a new
 * playlist selector function.
 * @see https://en.wikipedia.org/wiki/Moving_average#Exponential_moving_average
 */
export const movingAverageBandwidthSelector = function() {
  const decay = this.options_.bandwidthEstimatorDecay || DEFAULT_MOVING_AVERAGE_DECAY;

  let average = -1;

  if (decay < 0 || decay > 1) {
    throw new Error('Moving average bandwidth decay must be between 0 and 1.');
  }

  return function() {
    if (average < 0) {
      average = this.systemBandwidth;
    }

    average = decay * this.systemBandwidth + (1 - decay) * average;

    return filterMasterPlaylistsWithRestrictions.call(this,
      this.setEstimatedBandwidth_(average));
  }.bind(this);
};

function decayRate(halfLife) {

  return -1 * Math.log( 0.5 ) / halfLife;
};

// see http://robowiki.net/wiki/Rolling_Averages
export const computeDecayRateByHalfLife = decayRate;

export const timeWeightedRollingAverage = function(newValue, oldValue, deltaTime, decayRate) {

  let weight = Math.exp(-1 * decayRate * deltaTime);

<<<<<<< HEAD
  return weight * oldValue + (1 - weight) * newValue;
=======
  let twRollingAvg = weight * oldValue + (1 - weight) * newValue;

  return twRollingAvg;
>>>>>>> 3efee08c
};

export const ewma = function(decayRate, initialValue) {

  let oldValue = initialValue;

  return function(newValue, deltaTime) {

    return timeWeightedRollingAverage(newValue, oldValue, deltaTime, decayRate);
  }
};

export const ewmaBandwidthSelector = function() {

<<<<<<< HEAD
  if (fastDecay < 0 || fastDecay > 1 && slowDecay < 0 || slowDecay > 1) {
    throw new Error('Moving average bandwidth decay must be between 0 and 1.');
  }

  let fastEwma = ewma(fastDecay, this.systemBandwidth);
  let slowEwma = ewma(slowDecay, this.systemBandwidth);
=======
  const fastDecay = this.options_.bandwidthEstimatorFastDecay || DEFAULT_EWMA_FAST_DECAY;
  const slowDecay = this.options_.bandwidthEstimatorSlowDecay || DEFAULT_EWMA_SLOW_DECAY;

  if (fastDecay < 0 || fastDecay > 1 && slowDecay < 0 || slowDecay > 1) {
    throw new Error('Moving average decays must be between 0 and 1.');
  }

  let fastEwma = ewma(fastDecay, this.bandwidth);
  let slowEwma = ewma(slowDecay, this.bandwidth);
>>>>>>> 3efee08c

  return function() {


    let bandwidth = this.bandwidth;
    let rtt = this.bandwidthRtt || 0;
    let deltaTime = (rtt + this.throughputLatency) / 1000;

    let average = Math.min(fastEwma(bandwidth, deltaTime),
      slowEwma(bandwidth, deltaTime));

    return filterMasterPlaylistsWithRestrictions.call(this,
      this.setEstimatedBandwidth_(average));

  }.bind(this);
};

/**
 * Chooses the appropriate media playlist based on the potential to rebuffer
 *
 * @param {Object} settings
 *        Object of information required to use this selector
 * @param {Object} settings.master
 *        Object representation of the master manifest
 * @param {Number} settings.currentTime
 *        The current time of the player
 * @param {Number} settings.bandwidth
 *        Current measured bandwidth
 * @param {Number} settings.duration
 *        Duration of the media
 * @param {Number} settings.segmentDuration
 *        Segment duration to be used in round trip time calculations
 * @param {Number} settings.timeUntilRebuffer
 *        Time left in seconds until the player has to rebuffer
 * @param {Number} settings.currentTimeline
 *        The current timeline segments are being loaded from
 * @param {SyncController} settings.syncController
 *        SyncController for determining if we have a sync point for a given playlist
 * @return {Object|null}
 *         {Object} return.playlist
 *         The highest bandwidth playlist with the least amount of rebuffering
 *         {Number} return.rebufferingImpact
 *         The amount of time in seconds switching to this playlist will rebuffer. A
 *         negative value means that switching will cause zero rebuffering.
 */
export const minRebufferMaxBandwidthPlaylistFilter = function(settings) {
  const {
    master,
    currentTime,
    bandwidth,
    duration,
    segmentDuration,
    timeUntilRebuffer,
    currentTimeline,
    syncController
  } = settings;

  const bandwidthPlaylists =
    master.playlists.filter(Playlist.hasAttribute.bind(null, 'BANDWIDTH'));

  const rebufferingEstimates = bandwidthPlaylists.map((playlist) => {
    const syncPoint = syncController.getSyncPoint(playlist,
                                                  duration,
                                                  currentTimeline,
                                                  currentTime);
    // If there is no sync point for this playlist, switching to it will require a
    // sync request first. This will double the request time
    const numRequests = syncPoint ? 1 : 2;
    const requestTimeEstimate = Playlist.estimateSegmentRequestTime(segmentDuration,
                                                                    bandwidth,
                                                                    playlist);
    const rebufferingImpact = (requestTimeEstimate * numRequests) - timeUntilRebuffer;

    return {
      playlist,
      rebufferingImpact
    };
  });

  const noRebufferingPlaylists = rebufferingEstimates.filter(
    (estimate) => estimate.rebufferingImpact <= 0);

  // Sort by bandwidth DESC
  stableSort(noRebufferingPlaylists,
    (a, b) => comparePlaylistBandwidth(b.playlist, a.playlist));

  if (noRebufferingPlaylists.length) {
    return noRebufferingPlaylists[0];
  }

  stableSort(rebufferingEstimates, (a, b) => a.rebufferingImpact - b.rebufferingImpact);

  return rebufferingEstimates[0] || null;
};<|MERGE_RESOLUTION|>--- conflicted
+++ resolved
@@ -67,11 +67,11 @@
   let leftBandwidth;
   let rightBandwidth;
 
-  if (left.attributes && left.attributes.BANDWIDTH) {
+  if (left.attributes.BANDWIDTH) {
     leftBandwidth = left.attributes.BANDWIDTH;
   }
   leftBandwidth = leftBandwidth || window.Number.MAX_VALUE;
-  if (right.attributes && right.attributes.BANDWIDTH) {
+  if (right.attributes.BANDWIDTH) {
     rightBandwidth = right.attributes.BANDWIDTH;
   }
   rightBandwidth = rightBandwidth || window.Number.MAX_VALUE;
@@ -92,16 +92,14 @@
   let leftWidth;
   let rightWidth;
 
-  if (left.attributes &&
-      left.attributes.RESOLUTION &&
+  if (left.attributes.RESOLUTION &&
       left.attributes.RESOLUTION.width) {
     leftWidth = left.attributes.RESOLUTION.width;
   }
 
   leftWidth = leftWidth || window.Number.MAX_VALUE;
 
-  if (right.attributes &&
-      right.attributes.RESOLUTION &&
+  if (right.attributes.RESOLUTION &&
       right.attributes.RESOLUTION.width) {
     rightWidth = right.attributes.RESOLUTION.width;
   }
@@ -134,19 +132,15 @@
  * bandwidth variance
  */
 const filterPlaylists = function(master, playerBandwidth, playerWidth, playerHeight) {
-  let fallbackPlaylistRep = null;
-
   // convert the playlists to an intermediary representation to make comparisons easier
   let sortedPlaylistReps = master.playlists.map((playlist) => {
     let width;
     let height;
     let bandwidth;
 
-    if (playlist.attributes) {
-      width = playlist.attributes.RESOLUTION && playlist.attributes.RESOLUTION.width;
-      height = playlist.attributes.RESOLUTION && playlist.attributes.RESOLUTION.height;
-      bandwidth = playlist.attributes.BANDWIDTH;
-    }
+    width = playlist.attributes.RESOLUTION && playlist.attributes.RESOLUTION.width;
+    height = playlist.attributes.RESOLUTION && playlist.attributes.RESOLUTION.height;
+    bandwidth = playlist.attributes.BANDWIDTH;
 
     bandwidth = bandwidth || window.Number.MAX_VALUE;
 
@@ -160,9 +154,6 @@
 
   stableSort(sortedPlaylistReps, (left, right) => left.bandwidth - right.bandwidth);
 
-  // in case all playlists are disabled we are keeping this as an ultimate fallback
-  fallbackPlaylistRep = sortedPlaylistReps[0];
-
   // filter out any playlists that have been excluded due to
   // incompatible configurations or playback errors
   sortedPlaylistReps = sortedPlaylistReps.filter(
@@ -232,8 +223,7 @@
     resolutionPlusOneRep ||
     resolutionBestRep ||
     bandwidthBestRep ||
-    sortedPlaylistReps[0] ||
-    fallbackPlaylistRep
+    sortedPlaylistReps[0]
   ).playlist;
 };
 
@@ -321,13 +311,9 @@
 
   let weight = Math.exp(-1 * decayRate * deltaTime);
 
-<<<<<<< HEAD
-  return weight * oldValue + (1 - weight) * newValue;
-=======
   let twRollingAvg = weight * oldValue + (1 - weight) * newValue;
 
   return twRollingAvg;
->>>>>>> 3efee08c
 };
 
 export const ewma = function(decayRate, initialValue) {
@@ -342,14 +328,6 @@
 
 export const ewmaBandwidthSelector = function() {
 
-<<<<<<< HEAD
-  if (fastDecay < 0 || fastDecay > 1 && slowDecay < 0 || slowDecay > 1) {
-    throw new Error('Moving average bandwidth decay must be between 0 and 1.');
-  }
-
-  let fastEwma = ewma(fastDecay, this.systemBandwidth);
-  let slowEwma = ewma(slowDecay, this.systemBandwidth);
-=======
   const fastDecay = this.options_.bandwidthEstimatorFastDecay || DEFAULT_EWMA_FAST_DECAY;
   const slowDecay = this.options_.bandwidthEstimatorSlowDecay || DEFAULT_EWMA_SLOW_DECAY;
 
@@ -359,7 +337,6 @@
 
   let fastEwma = ewma(fastDecay, this.bandwidth);
   let slowEwma = ewma(slowDecay, this.bandwidth);
->>>>>>> 3efee08c
 
   return function() {
 
