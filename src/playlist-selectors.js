import Config from './config';
import Playlist from './playlist';

// Utilities

/**
 * Returns the CSS value for the specified property on an element
 * using `getComputedStyle`. Firefox has a long-standing issue where
 * getComputedStyle() may return null when running in an iframe with
 * `display: none`.
 *
 * @see https://bugzilla.mozilla.org/show_bug.cgi?id=548397
 * @param {HTMLElement} el the htmlelement to work on
 * @param {string} the proprety to get the style for
 */
const safeGetComputedStyle = function(el, property) {
  let result;

  if (!el) {
    return '';
  }

  result = window.getComputedStyle(el);
  if (!result) {
    return '';
  }

  return result[property];
};

/**
 * Resuable stable sort function
 *
 * @param {Playlists} array
 * @param {Function} sortFn Different comparators
 * @function stableSort
 */
const stableSort = function(array, sortFn) {
  let newArray = array.slice();

  array.sort(function(left, right) {
    let cmp = sortFn(left, right);

    if (cmp === 0) {
      return newArray.indexOf(left) - newArray.indexOf(right);
    }
    return cmp;
  });
};

/**
 * A comparator function to sort two playlist object by bandwidth.
 *
 * @param {Object} left a media playlist object
 * @param {Object} right a media playlist object
 * @return {Number} Greater than zero if the bandwidth attribute of
 * left is greater than the corresponding attribute of right. Less
 * than zero if the bandwidth of right is greater than left and
 * exactly zero if the two are equal.
 */
export const comparePlaylistBandwidth = function(left, right) {
  let leftBandwidth;
  let rightBandwidth;

  if (left.attributes.BANDWIDTH) {
    leftBandwidth = left.attributes.BANDWIDTH;
  }
  leftBandwidth = leftBandwidth || window.Number.MAX_VALUE;
  if (right.attributes.BANDWIDTH) {
    rightBandwidth = right.attributes.BANDWIDTH;
  }
  rightBandwidth = rightBandwidth || window.Number.MAX_VALUE;

  return leftBandwidth - rightBandwidth;
};

/**
 * A comparator function to sort two playlist object by resolution (width).
 * @param {Object} left a media playlist object
 * @param {Object} right a media playlist object
 * @return {Number} Greater than zero if the resolution.width attribute of
 * left is greater than the corresponding attribute of right. Less
 * than zero if the resolution.width of right is greater than left and
 * exactly zero if the two are equal.
 */
export const comparePlaylistResolution = function(left, right) {
  let leftWidth;
  let rightWidth;

  if (left.attributes.RESOLUTION &&
      left.attributes.RESOLUTION.width) {
    leftWidth = left.attributes.RESOLUTION.width;
  }

  leftWidth = leftWidth || window.Number.MAX_VALUE;

  if (right.attributes.RESOLUTION &&
      right.attributes.RESOLUTION.width) {
    rightWidth = right.attributes.RESOLUTION.width;
  }

  rightWidth = rightWidth || window.Number.MAX_VALUE;

  // NOTE - Fallback to bandwidth sort as appropriate in cases where multiple renditions
  // have the same media dimensions/ resolution
  if (leftWidth === rightWidth &&
      left.attributes.BANDWIDTH &&
      right.attributes.BANDWIDTH) {
    return left.attributes.BANDWIDTH - right.attributes.BANDWIDTH;
  }
  return leftWidth - rightWidth;
};

/**
 * Chooses the appropriate media playlist based on bandwidth and player size
 *
 * @param {Object} master
 *        Object representation of the master manifest
 * @param {Number} playerBandwidth
 *        Current calculated bandwidth of the player
 * @param {Number} playerWidth
 *        Current width of the player element
 * @param {Number} playerHeight
 *        Current height of the player element
 * @return {Playlist} the highest bitrate playlist less than the
 * currently detected bandwidth, accounting for some amount of
 * bandwidth variance
 */
<<<<<<< HEAD
const simpleSelector = function(master, playerBandwidth, playerWidth, playerHeight) {
  let fallbackPlaylistRep = null;
=======
const filterPlaylists = function(master, playerBandwidth, playerWidth, playerHeight) {
>>>>>>> 78154fd9
  // convert the playlists to an intermediary representation to make comparisons easier
  let sortedPlaylistReps = master.playlists.map((playlist) => {
    let width;
    let height;
    let bandwidth;

    width = playlist.attributes.RESOLUTION && playlist.attributes.RESOLUTION.width;
    height = playlist.attributes.RESOLUTION && playlist.attributes.RESOLUTION.height;
    bandwidth = playlist.attributes.BANDWIDTH;

    bandwidth = bandwidth || window.Number.MAX_VALUE;

    return {
      bandwidth,
      width,
      height,
      playlist
    };
  });

  stableSort(sortedPlaylistReps, (left, right) => left.bandwidth - right.bandwidth);

  // in case all playlists are disabled we are keeping this as an ultimate fallback
  fallbackPlaylistRep = sortedPlaylistReps[0];

  // filter out any playlists that have been excluded due to
  // incompatible configurations or playback errors
  sortedPlaylistReps = sortedPlaylistReps.filter(
    (rep) => Playlist.isEnabled(rep.playlist)
  );

  // filter out any variant that has greater effective bitrate
  // than the current estimated bandwidth
  let bandwidthPlaylistReps = sortedPlaylistReps.filter(
    (rep) => rep.bandwidth * Config.BANDWIDTH_VARIANCE < playerBandwidth
  );

  let highestRemainingBandwidthRep =
    bandwidthPlaylistReps[bandwidthPlaylistReps.length - 1];

  // get all of the renditions with the same (highest) bandwidth
  // and then taking the very first element
  let bandwidthBestRep = bandwidthPlaylistReps.filter(
    (rep) => rep.bandwidth === highestRemainingBandwidthRep.bandwidth
  )[0];

  // filter out playlists without resolution information
  let haveResolution = bandwidthPlaylistReps.filter((rep) => rep.width && rep.height);

  // sort variants by resolution
  stableSort(haveResolution, (left, right) => left.width - right.width);

  // if we have the exact resolution as the player use it
  let resolutionBestRepList = haveResolution.filter(
    (rep) => rep.width === playerWidth && rep.height === playerHeight
  );

  highestRemainingBandwidthRep = resolutionBestRepList[resolutionBestRepList.length - 1];
  // ensure that we pick the highest bandwidth variant that have exact resolution
  let resolutionBestRep = resolutionBestRepList.filter(
    (rep) => rep.bandwidth === highestRemainingBandwidthRep.bandwidth
  )[0];

  let resolutionPlusOneList;
  let resolutionPlusOneSmallest;
  let resolutionPlusOneRep;

  // find the smallest variant that is larger than the player
  // if there is no match of exact resolution
  if (!resolutionBestRep) {
    resolutionPlusOneList = haveResolution.filter(
      (rep) => rep.width > playerWidth || rep.height > playerHeight
    );

    // find all the variants have the same smallest resolution
    resolutionPlusOneSmallest = resolutionPlusOneList.filter(
      (rep) => rep.width === resolutionPlusOneList[0].width &&
               rep.height === resolutionPlusOneList[0].height
    );

    // ensure that we also pick the highest bandwidth variant that
    // is just-larger-than the video player
    highestRemainingBandwidthRep =
      resolutionPlusOneSmallest[resolutionPlusOneSmallest.length - 1];
    resolutionPlusOneRep = resolutionPlusOneSmallest.filter(
      (rep) => rep.bandwidth === highestRemainingBandwidthRep.bandwidth
    )[0];
  }

  // fallback chain of variants
  return (
    resolutionPlusOneRep ||
    resolutionBestRep ||
    bandwidthBestRep ||
    sortedPlaylistReps[0] ||
    fallbackPlaylistRep
  ).playlist;
};

const filterMasterPlaylistsWithRestrictions = function(estimatedBandwidth) {

  let autoLimitRes = this.options_.autoLimitResolution;

  let styleWidth = parseInt(safeGetComputedStyle(this.tech_.el(), 'width'), 10);
  let styleHeight = parseInt(safeGetComputedStyle(this.tech_.el(), 'height'), 10);

  let maxWidth = this.options_.maxVideoWidth;
  let maxHeight = this.options_.maxVideoHeight;
  let maxBandwidth = this.options_.maxBandwidth;

  let limitWidth = Math.min(autoLimitRes ? styleWidth : Infinity, maxWidth);
  let limitHeight = Math.min(autoLimitRes ? styleHeight : Infinity, maxHeight);
  let limitBandwidth = Math.min(estimatedBandwidth, maxBandwidth);

  return filterPlaylists(this.playlists.master, limitBandwidth, limitWidth, limitHeight);
}

// Playlist Selectors

/**
 * Chooses the appropriate media playlist based on the most recent
 * bandwidth estimate and the player size.
 *
 * Expects to be called within the context of an instance of HlsHandler
 *
 * @return {Playlist} the highest bitrate playlist less than the
 * currently detected bandwidth, accounting for some amount of
 * bandwidth variance
 */
export const lastBandwidthSelector = function() {
  return function() {
    return filterMasterPlaylistsWithRestrictions.call(this,
      this.setEstimatedBandwidth_(this.systemBandwidth));
  }.bind(this);
};

/**
 * Chooses the appropriate media playlist based on an
 * exponential-weighted moving average of the bandwidth after
 * filtering for player size.
 *
 * Expects to be called within the context of an instance of HlsHandler
 *
 * @param {Number} decay - a number between 0 and 1. Higher values of
 * this parameter will cause previous bandwidth estimates to lose
 * significance more quickly.
 * @return {Function} a function which can be invoked to create a new
 * playlist selector function.
 * @see https://en.wikipedia.org/wiki/Moving_average#Exponential_moving_average
 */
export const movingAverageBandwidthSelector = function(decay) {
  let average = -1;

  if (decay < 0 || decay > 1) {
    throw new Error('Moving average bandwidth decay must be between 0 and 1.');
  }

  return function() {
    if (average < 0) {
      average = this.systemBandwidth;
    }

    average = decay * this.systemBandwidth + (1 - decay) * average;

    return filterMasterPlaylistsWithRestrictions.call(this,
      this.setEstimatedBandwidth_(average));
  }.bind(this);
};

// see http://robowiki.net/wiki/Rolling_Averages
export const computeDecayRateByHalfLife = function(halfLife) {

  return -1 * Math.log( 0.5 ) / halfLife;
};

export const timeWeightedRollingAverage = function(newValue, oldValue, deltaTime, decayRate) {

  let weight = Math.exp(-1 * decayRate * deltaTime);

  return weight * oldValue + (1 - w) * newValue;
};

export const ewma = function(decayRate, initialValue) {

  let oldValue = initialValue;

  return function(newValue, deltaTime) {

    return timeWeightedRollingAverage(newValue, oldValue, deltaTime, decayRate);
  }
};

export const ewmaBandwidthSelector = function(fastDecay, slowDecay) {

  let fastEwma = ewma(fastDecay, this.systemBandwidth);
  let slowEwma = ewma(slowDecay, this.systemBandwidth);

  if (decay < 0 || decay > 1) {
    throw new Error('Moving average bandwidth decay must be between 0 and 1.');
  }

  return function() {

    let bandwidth = this.systemBandwidth;
    let deltaTime = this.bandwidthRtt + this.throughputLatency;

    let average = Math.min(fastEwma(bandwidth, deltaTime),
      slowEwma(bandwidth, deltaTime));

    return filterMasterPlaylistsWithRestrictions.call(this,
      this.setEstimatedBandwidth_(average));
  }.bind(this);
};

/**
 * Chooses the appropriate media playlist based on the potential to rebuffer
 *
 * @param {Object} settings
 *        Object of information required to use this selector
 * @param {Object} settings.master
 *        Object representation of the master manifest
 * @param {Number} settings.currentTime
 *        The current time of the player
 * @param {Number} settings.bandwidth
 *        Current measured bandwidth
 * @param {Number} settings.duration
 *        Duration of the media
 * @param {Number} settings.segmentDuration
 *        Segment duration to be used in round trip time calculations
 * @param {Number} settings.timeUntilRebuffer
 *        Time left in seconds until the player has to rebuffer
 * @param {Number} settings.currentTimeline
 *        The current timeline segments are being loaded from
 * @param {SyncController} settings.syncController
 *        SyncController for determining if we have a sync point for a given playlist
 * @return {Object|null}
 *         {Object} return.playlist
 *         The highest bandwidth playlist with the least amount of rebuffering
 *         {Number} return.rebufferingImpact
 *         The amount of time in seconds switching to this playlist will rebuffer. A
 *         negative value means that switching will cause zero rebuffering.
 */
export const minRebufferMaxBandwidthPlaylistFilter = function(settings) {
  const {
    master,
    currentTime,
    bandwidth,
    duration,
    segmentDuration,
    timeUntilRebuffer,
    currentTimeline,
    syncController
  } = settings;

  const bandwidthPlaylists =
    master.playlists.filter(Playlist.hasAttribute.bind(null, 'BANDWIDTH'));

  const rebufferingEstimates = bandwidthPlaylists.map((playlist) => {
    const syncPoint = syncController.getSyncPoint(playlist,
                                                  duration,
                                                  currentTimeline,
                                                  currentTime);
    // If there is no sync point for this playlist, switching to it will require a
    // sync request first. This will double the request time
    const numRequests = syncPoint ? 1 : 2;
    const requestTimeEstimate = Playlist.estimateSegmentRequestTime(segmentDuration,
                                                                    bandwidth,
                                                                    playlist);
    const rebufferingImpact = (requestTimeEstimate * numRequests) - timeUntilRebuffer;

    return {
      playlist,
      rebufferingImpact
    };
  });

  const noRebufferingPlaylists = rebufferingEstimates.filter(
    (estimate) => estimate.rebufferingImpact <= 0);

  // Sort by bandwidth DESC
  stableSort(noRebufferingPlaylists,
    (a, b) => comparePlaylistBandwidth(b.playlist, a.playlist));

  if (noRebufferingPlaylists.length) {
    return noRebufferingPlaylists[0];
  }

  stableSort(rebufferingEstimates, (a, b) => a.rebufferingImpact - b.rebufferingImpact);

  return rebufferingEstimates[0] || null;
};<|MERGE_RESOLUTION|>--- conflicted
+++ resolved
@@ -62,11 +62,11 @@
   let leftBandwidth;
   let rightBandwidth;
 
-  if (left.attributes.BANDWIDTH) {
+  if (left.attributes && left.attributes.BANDWIDTH) {
     leftBandwidth = left.attributes.BANDWIDTH;
   }
   leftBandwidth = leftBandwidth || window.Number.MAX_VALUE;
-  if (right.attributes.BANDWIDTH) {
+  if (right.attributes && right.attributes.BANDWIDTH) {
     rightBandwidth = right.attributes.BANDWIDTH;
   }
   rightBandwidth = rightBandwidth || window.Number.MAX_VALUE;
@@ -87,14 +87,16 @@
   let leftWidth;
   let rightWidth;
 
-  if (left.attributes.RESOLUTION &&
+  if (left.attributes &&
+      left.attributes.RESOLUTION &&
       left.attributes.RESOLUTION.width) {
     leftWidth = left.attributes.RESOLUTION.width;
   }
 
   leftWidth = leftWidth || window.Number.MAX_VALUE;
 
-  if (right.attributes.RESOLUTION &&
+  if (right.attributes &&
+      right.attributes.RESOLUTION &&
       right.attributes.RESOLUTION.width) {
     rightWidth = right.attributes.RESOLUTION.width;
   }
@@ -126,21 +128,18 @@
  * currently detected bandwidth, accounting for some amount of
  * bandwidth variance
  */
-<<<<<<< HEAD
-const simpleSelector = function(master, playerBandwidth, playerWidth, playerHeight) {
-  let fallbackPlaylistRep = null;
-=======
 const filterPlaylists = function(master, playerBandwidth, playerWidth, playerHeight) {
->>>>>>> 78154fd9
   // convert the playlists to an intermediary representation to make comparisons easier
   let sortedPlaylistReps = master.playlists.map((playlist) => {
     let width;
     let height;
     let bandwidth;
 
-    width = playlist.attributes.RESOLUTION && playlist.attributes.RESOLUTION.width;
-    height = playlist.attributes.RESOLUTION && playlist.attributes.RESOLUTION.height;
-    bandwidth = playlist.attributes.BANDWIDTH;
+    if (playlist.attributes) {
+      width = playlist.attributes.RESOLUTION && playlist.attributes.RESOLUTION.width;
+      height = playlist.attributes.RESOLUTION && playlist.attributes.RESOLUTION.height;
+      bandwidth = playlist.attributes.BANDWIDTH;
+    }
 
     bandwidth = bandwidth || window.Number.MAX_VALUE;
 
