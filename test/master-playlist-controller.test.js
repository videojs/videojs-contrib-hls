--- conflicted
+++ resolved
@@ -102,12 +102,8 @@
     this.env.restore();
     this.mse.restore();
     videojs.Hls.supportsNativeHls = this.origSupportsNativeHls;
-<<<<<<< HEAD
-    videojs.browser.IS_FIREFOX = this.oldFirefox;
     window.localStorage.clear();
-=======
     videojs.browser = this.oldBrowser;
->>>>>>> fdec3dd6
     this.player.dispose();
   }
 });
