import { module, test } from 'qunit';
import {
  simpleSelector,
  movingAverageBandwidthSelector,
  minRebufferMaxBandwidthSelector,
  lowestBitrateCompatibleVariantSelector
} from '../src/playlist-selectors';
import Config from '../src/config';

module('Playlist Selectors', {
  beforeEach(assert) {
    const video = document.createElement('video');

    this.hls = {
      tech_: {
        el() {
          return video;
        }
      },
      playlists: {
        master: {
          playlists: []
        }
      }
    };
  },
  afterEach() {

  }
});

test('Exponential moving average has a configurable decay parameter', function(assert) {
  let playlist;
  const instantAverage = movingAverageBandwidthSelector(1.0);

  this.hls.playlists.master.playlists = [
    { attributes: { BANDWIDTH: 1 } },
    { attributes: { BANDWIDTH: 50 } },
    { attributes: { BANDWIDTH: 100 } }
  ];
  this.hls.systemBandwidth = 50 * Config.BANDWIDTH_VARIANCE + 1;
  playlist = instantAverage.call(this.hls);
  assert.equal(playlist.attributes.BANDWIDTH, 50, 'selected the middle playlist');

  this.hls.systemBandwidth = 100 * Config.BANDWIDTH_VARIANCE + 1;
  playlist = instantAverage.call(this.hls);
  assert.equal(playlist.attributes.BANDWIDTH, 100, 'selected the top playlist');

  const fiftyPercentDecay = movingAverageBandwidthSelector(0.5);

  this.hls.systemBandwidth = 100 * Config.BANDWIDTH_VARIANCE + 1;
  playlist = fiftyPercentDecay.call(this.hls);
  assert.equal(playlist.attributes.BANDWIDTH, 100, 'selected the top playlist');

  // average = decay * systemBandwidth + (1 - decay) * average
  // bandwidth = 0.5 * systemBandwidth + 0.5 * (100 * variance + 1)
  // 50 * variance + 1 = 0.5 * (systemBandwidth + (100 * variance + 1))
  // 2 * 50 * variance + 2 = systemBandwidth + (100 * variance + 1)
  // 100 * variance + 2 - (100 * variance + 1) = systemBandwidth
  // 1 = systemBandwidth
  this.hls.systemBandwidth = 1;
  playlist = fiftyPercentDecay.call(this.hls);
  assert.equal(playlist.attributes.BANDWIDTH, 50, 'selected the middle playlist');
});

test('minRebufferMaxBandwidthSelector picks highest rendition without rebuffering',
function(assert) {
  let master = this.hls.playlists.master;
  let currentTime = 0;
  let bandwidth = 2000;
  let duration = 100;
  let segmentDuration = 10;
  let timeUntilRebuffer = 5;
  let currentTimeline = 0;
  let syncController = {
    getSyncPoint: (playlist) => playlist.syncPoint
  };

  const settings = () => {
    return {
      master,
      currentTime,
      bandwidth,
      duration,
      segmentDuration,
      timeUntilRebuffer,
      currentTimeline,
      syncController
    };
  };

  master.playlists = [
    { attributes: { BANDWIDTH: 100 }, syncPoint: false },
    { attributes: { BANDWIDTH: 500 }, syncPoint: false },
    { attributes: { BANDWIDTH: 1000 }, syncPoint: false },
    { attributes: { BANDWIDTH: 2000 }, syncPoint: true },
    { attributes: { BANDWIDTH: 5000 }, syncPoint: false }
  ];

  let result = minRebufferMaxBandwidthSelector(settings());

  assert.equal(result.playlist, master.playlists[1], 'selected the correct playlist');
  assert.equal(result.rebufferingImpact, 0, 'impact on rebuffering is 0');

  master.playlists = [
    { attributes: { BANDWIDTH: 100 }, syncPoint: false },
    { attributes: { BANDWIDTH: 500 }, syncPoint: false },
    { attributes: { BANDWIDTH: 1000 }, syncPoint: true },
    { attributes: { BANDWIDTH: 2000 }, syncPoint: true },
    { attributes: { BANDWIDTH: 5000 }, syncPoint: false }
  ];

  result = minRebufferMaxBandwidthSelector(settings());

  assert.equal(result.playlist, master.playlists[2], 'selected the corerct playlist');
  assert.equal(result.rebufferingImpact, 0, 'impact on rebuffering is 0');

  bandwidth = 500;
  timeUntilRebuffer = 3;

  result = minRebufferMaxBandwidthSelector(settings());

  assert.equal(result.playlist, master.playlists[0], 'selected the correct playlist');
  assert.equal(result.rebufferingImpact, 1, 'impact on rebuffering is 1 second');
});

<<<<<<< HEAD
test('lowestBitrateCompatibleVariantSelector picks lowest non-audio playlist',
  function(assert) {
    // Set this up out of order to make sure that the function sorts all
    // playlists by bandwidth
    this.hls.playlists.master.playlists = [
      { attributes: { BANDWIDTH: 10, CODECS: 'mp4a.40.2' } },
      { attributes: { BANDWIDTH: 100, CODECS: 'mp4a.40.2, avc1.4d400d' } },
      { attributes: { BANDWIDTH: 50, CODECS: 'mp4a.40.2, avc1.4d400d' } }
    ];

    const expectedPlaylist = this.hls.playlists.master.playlists[2];
    const testPlaylist = lowestBitrateCompatibleVariantSelector.call(this.hls);

    assert.equal(testPlaylist, expectedPlaylist,
      'Selected lowest compatible playlist with video assets');
  });

test('lowestBitrateCompatibleVariantSelector return null if no video exists',
  function(assert) {
    this.hls.playlists.master.playlists = [
      { attributes: { BANDWIDTH: 50, CODECS: 'mp4a.40.2' } },
      { attributes: { BANDWIDTH: 10, CODECS: 'mp4a.40.2' } },
      { attributes: { BANDWIDTH: 100, CODECS: 'mp4a.40.2' } }
    ];

    const testPlaylist = lowestBitrateCompatibleVariantSelector.call(this.hls);

    assert.equal(testPlaylist, null,
      'Returned null playlist since no video assets exist');
  });
=======
test('simpleSelector switches up even without resolution information', function(assert) {
  let master = this.hls.playlists.master;

  master.playlists = [
    { attributes: { BANDWIDTH: 100 } },
    { attributes: { BANDWIDTH: 1000 } }
  ];

  const selectedPlaylist = simpleSelector(master, 2000, 1, 1);

  assert.equal(selectedPlaylist, master.playlists[1], 'selected the correct playlist');
});
>>>>>>> c07e2244
<|MERGE_RESOLUTION|>--- conflicted
+++ resolved
@@ -124,7 +124,6 @@
   assert.equal(result.rebufferingImpact, 1, 'impact on rebuffering is 1 second');
 });
 
-<<<<<<< HEAD
 test('lowestBitrateCompatibleVariantSelector picks lowest non-audio playlist',
   function(assert) {
     // Set this up out of order to make sure that the function sorts all
@@ -155,7 +154,7 @@
     assert.equal(testPlaylist, null,
       'Returned null playlist since no video assets exist');
   });
-=======
+
 test('simpleSelector switches up even without resolution information', function(assert) {
   let master = this.hls.playlists.master;
 
@@ -167,5 +166,4 @@
   const selectedPlaylist = simpleSelector(master, 2000, 1, 1);
 
   assert.equal(selectedPlaylist, master.playlists[1], 'selected the correct playlist');
-});
->>>>>>> c07e2244
+});