--- conflicted
+++ resolved
@@ -1121,7 +1121,6 @@
   assert.equal(this.player.tech_.hls.stats.bandwidth, 1e10, 'bandwidth set above');
 });
 
-<<<<<<< HEAD
 QUnit.test('blacklists playlist if it has stopped being updated', function(assert) {
   let playliststuck = 0;
 
@@ -1173,7 +1172,8 @@
               'Problem encountered with the current HLS playlist. Playlist no longer updating. Switching to another playlist.',
               'log specific error message for not updated playlist');
   assert.equal(playliststuck, 1, 'there is one stuck playlist');
-=======
+});
+
 QUnit.test('never blacklist the playlist if it is the only playlist', function(assert) {
   let media;
 
@@ -1225,7 +1225,6 @@
   assert.equal(this.env.log.warn.args[0],
               'Problem encountered with the current HLS playlist. Trying again since it is the final playlist.',
               'log specific error message for final playlist');
->>>>>>> ba5e0717
 });
 
 QUnit.test('seeking in an empty playlist is a non-erroring noop', function(assert) {
