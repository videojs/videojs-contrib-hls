/* eslint-disable max-len */

import document from 'global/document';
import videojs from 'video.js';
import Events from 'video.js';
import QUnit from 'qunit';
import testDataManifests from './test-manifests.js';
import {
  useFakeEnvironment,
  useFakeMediaSource,
  createPlayer,
  openMediaSource,
  standardXHRResponse,
  absoluteUrl
} from './test-helpers.js';
/* eslint-disable no-unused-vars */
// we need this so that it can register hls with videojs
import {HlsSourceHandler, HlsHandler, Hls} from '../src/videojs-contrib-hls';
import window from 'global/window';
// we need this so the plugin registers itself
import 'videojs-contrib-quality-levels';
/* eslint-enable no-unused-vars */

const Flash = videojs.getTech('Flash');
const ogHlsHandlerSetupQualityLevels = videojs.HlsHandler.prototype.setupQualityLevels_;
let nextId = 0;

// do a shallow copy of the properties of source onto the target object
const merge = function(target, source) {
  let name;

  for (name in source) {
    target[name] = source[name];
  }
};

QUnit.module('HLS', {
  beforeEach(assert) {
    this.env = useFakeEnvironment(assert);
    this.requests = this.env.requests;
    this.mse = useFakeMediaSource();
    this.clock = this.env.clock;
    this.old = {};

    // mock out Flash features for phantomjs
    this.old.Flash = videojs.mergeOptions({}, Flash);
    /* eslint-disable camelcase */
    Flash.embed = function(swf, flashVars) {
      let el = document.createElement('div');

      el.id = 'vjs_mock_flash_' + nextId++;
      el.className = 'vjs-tech vjs-mock-flash';
      el.duration = Infinity;
      el.vjs_load = function() {};
      el.vjs_getProperty = function(attr) {
        if (attr === 'buffered') {
          return [[0, 0]];
        }
        return el[attr];
      };
      el.vjs_setProperty = function(attr, value) {
        el[attr] = value;
      };
      el.vjs_src = function() {};
      el.vjs_play = function() {};
      el.vjs_discontinuity = function() {};

      if (flashVars.autoplay) {
        el.autoplay = true;
      }
      if (flashVars.preload) {
        el.preload = flashVars.preload;
      }

      el.currentTime = 0;

      return el;
    };
    /* eslint-enable camelcase */
    this.old.FlashSupported = Flash.isSupported;
    Flash.isSupported = function() {
      return true;
    };

    // store functionality that some tests need to mock
    this.old.GlobalOptions = videojs.mergeOptions(videojs.options);

    // force the HLS tech to run
    this.old.NativeHlsSupport = videojs.Hls.supportsNativeHls;
    videojs.Hls.supportsNativeHls = false;

    this.old.Decrypt = videojs.Hls.Decrypter;
    videojs.Hls.Decrypter = function() {};

    // save and restore browser detection for the Firefox-specific tests
    this.old.IS_FIREFOX = videojs.browser.IS_FIREFOX;
    this.old.IE_VERSION = videojs.browser.IE_VERSION;

    this.standardXHRResponse = (request, data) => {
      standardXHRResponse(request, data);

      // Because SegmentLoader#fillBuffer_ is now scheduled asynchronously
      // we have to use clock.tick to get the expected side effects of
      // SegmentLoader#handleUpdateEnd_
      this.clock.tick(1);
    };

    // setup a player
    this.player = createPlayer();
    this.clock.tick(1);
  },

  afterEach() {
    this.env.restore();
    this.mse.restore();

    merge(videojs.options, this.old.GlobalOptions);
    Flash.isSupported = this.old.FlashSupported;
    merge(Flash, this.old.Flash);

    videojs.Hls.supportsNativeHls = this.old.NativeHlsSupport;
    videojs.Hls.Decrypter = this.old.Decrypt;
    videojs.browser.IS_FIREFOX = this.old.IS_FIREFOX;
    videojs.browser.IE_VERSION = this.old.IE_VERSION;

    this.player.dispose();
  }
});

QUnit.test('deprecation warning is show when using player.hls', function(assert) {
  let oldWarn = videojs.log.warn;
  let warning = '';
  let hlsPlayerAccessEvents = 0;

  this.player.src({
    src: 'manifest/playlist.m3u8',
    type: 'application/vnd.apple.mpegurl'
  });

<<<<<<< HEAD
  this.clock.tick(1);
=======
  this.player.tech_.on('usage', (event) => {
    if (event.name === 'hls-player-access') {
      hlsPlayerAccessEvents++;
    }
  });
>>>>>>> 7353a146

  videojs.log.warn = (text) => {
    warning = text;
  };
  assert.equal(hlsPlayerAccessEvents, 0, 'no hls-player-access event was fired');
  let hls = this.player.hls;

  assert.equal(hlsPlayerAccessEvents, 1, 'an hls-player-access event was fired');
  assert.equal(warning, 'player.hls is deprecated. Use player.tech_.hls instead.', 'warning would have been shown');
  assert.ok(hls, 'an instance of hls is returned by player.hls');
  videojs.log.warn = oldWarn;
});

QUnit.test('starts playing if autoplay is specified', function(assert) {
  this.player.autoplay(true);
  this.player.src({
    src: 'manifest/playlist.m3u8',
    type: 'application/vnd.apple.mpegurl'
  });

  this.clock.tick(1);

  // make sure play() is called *after* the media source opens
  openMediaSource(this.player, this.clock);

  this.standardXHRResponse(this.requests[0]);
  assert.ok(!this.player.paused(), 'not paused');
});

QUnit.test('stats are reset on each new source', function(assert) {
  this.player.src({
    src: 'manifest/playlist.m3u8',
    type: 'application/vnd.apple.mpegurl'
  });

  this.clock.tick(1);

  // make sure play() is called *after* the media source opens
  openMediaSource(this.player, this.clock);
  this.standardXHRResponse(this.requests.shift());
  this.standardXHRResponse(this.requests.shift());

  assert.equal(this.player.tech_.hls.stats.mediaBytesTransferred, 1024, 'stat is set');
  this.player.src({
    src: 'manifest/master.m3u8',
    type: 'application/vnd.apple.mpegurl'
  });

  this.clock.tick(1);

  assert.equal(this.player.tech_.hls.stats.mediaBytesTransferred, 0, 'stat is reset');
});

QUnit.test('XHR requests first byte range on play', function(assert) {
  this.player.src({
    src: 'manifest/playlist.m3u8',
    type: 'application/vnd.apple.mpegurl'
  });

  this.clock.tick(1);

  this.player.tech_.triggerReady();
  this.clock.tick(1);
  this.player.tech_.trigger('play');
  openMediaSource(this.player, this.clock);
  this.standardXHRResponse(this.requests[0]);
  assert.equal(this.requests[1].headers.Range, 'bytes=0-522827');
});

QUnit.test('Seeking requests correct byte range', function(assert) {
  this.player.src({
    src: 'manifest/playlist.m3u8',
    type: 'application/vnd.apple.mpegurl'
  });

  this.clock.tick(1);

  this.player.tech_.trigger('play');
  openMediaSource(this.player, this.clock);
  this.standardXHRResponse(this.requests[0]);
  this.clock.tick(1);
  this.player.currentTime(41);
  this.clock.tick(2);
  assert.equal(this.requests[2].headers.Range, 'bytes=2299992-2835603');
});

QUnit.test('autoplay seeks to the live point after playlist load', function(assert) {
  let currentTime = 0;

  this.player.autoplay(true);
  this.player.on('seeking', () => {
    currentTime = this.player.currentTime();
  });
  this.player.src({
    src: 'liveStart30sBefore.m3u8',
    type: 'application/vnd.apple.mpegurl'
  });

  this.clock.tick(1);

  openMediaSource(this.player, this.clock);
  this.player.tech_.trigger('play');
  this.standardXHRResponse(this.requests.shift());
  this.clock.tick(1);

  assert.notEqual(currentTime, 0, 'seeked on autoplay');
});

QUnit.test('autoplay seeks to the live point after media source open', function(assert) {
  let currentTime = 0;

  this.player.autoplay(true);
  this.player.on('seeking', () => {
    currentTime = this.player.currentTime();
  });
  this.player.src({
    src: 'liveStart30sBefore.m3u8',
    type: 'application/vnd.apple.mpegurl'
  });

  this.clock.tick(1);

  this.player.tech_.triggerReady();
  this.clock.tick(1);
  this.standardXHRResponse(this.requests.shift());
  openMediaSource(this.player, this.clock);
  this.player.tech_.trigger('play');
  this.clock.tick(1);

  assert.notEqual(currentTime, 0, 'seeked on autoplay');
});

QUnit.test('duration is set when the source opens after the playlist is loaded', function(assert) {
  this.player.src({
    src: 'media.m3u8',
    type: 'application/vnd.apple.mpegurl'
  });

  this.clock.tick(1);

  this.player.tech_.triggerReady();
  this.clock.tick(1);
  this.standardXHRResponse(this.requests.shift());
  openMediaSource(this.player, this.clock);

  assert.equal(this.player.tech_.hls.mediaSource.duration,
               40,
               'set the duration');
});

QUnit.test('codecs are passed to the source buffer', function(assert) {
  let codecs = [];

  this.player.src({
    src: 'custom-codecs.m3u8',
    type: 'application/vnd.apple.mpegurl'
  });

  this.clock.tick(1);

  openMediaSource(this.player, this.clock);
  let addSourceBuffer = this.player.tech_.hls.mediaSource.addSourceBuffer;

  this.player.tech_.hls.mediaSource.addSourceBuffer = function(codec) {
    codecs.push(codec);
    return addSourceBuffer.call(this, codec);
  };

  this.requests.shift().respond(200, null,
                                '#EXTM3U\n' +
                                '#EXT-X-STREAM-INF:CODECS="avc1.dd00dd, mp4a.40.f"\n' +
                                'media.m3u8\n');
  this.standardXHRResponse(this.requests.shift());
  assert.equal(codecs.length, 1, 'created a source buffer');
  assert.equal(codecs[0], 'video/mp2t; codecs="avc1.dd00dd, mp4a.40.f"', 'specified the codecs');
});

QUnit.test('including HLS as a tech does not error', function(assert) {
  let player = createPlayer({
    techOrder: ['hls', 'html5']
  });

  this.clock.tick(1);

  assert.ok(player, 'created the player');
  assert.equal(this.env.log.warn.calls, 2, 'logged two warnings for deprecations');
});

QUnit.test('creates a PlaylistLoader on init', function(assert) {
  this.player.src({
    src: 'manifest/playlist.m3u8',
    type: 'application/vnd.apple.mpegurl'
  });

  this.clock.tick(1);

  openMediaSource(this.player, this.clock);
  this.player.src({
    src: 'manifest/playlist.m3u8',
    type: 'application/vnd.apple.mpegurl'
  });

  this.clock.tick(1);

  openMediaSource(this.player, this.clock);

  assert.equal(this.requests[0].aborted, true, 'aborted previous src');
  this.standardXHRResponse(this.requests[1]);
  assert.ok(this.player.tech_.hls.playlists.master,
           'set the master playlist');
  assert.ok(this.player.tech_.hls.playlists.media(),
           'set the media playlist');
  assert.ok(this.player.tech_.hls.playlists.media().segments,
           'the segment entries are parsed');
  assert.strictEqual(this.player.tech_.hls.playlists.master.playlists[0],
                     this.player.tech_.hls.playlists.media(),
                     'the playlist is selected');
});

QUnit.test('sets the duration if one is available on the playlist', function(assert) {
  let events = 0;

  this.player.src({
    src: 'manifest/media.m3u8',
    type: 'application/vnd.apple.mpegurl'
  });

  this.clock.tick(1);

  openMediaSource(this.player, this.clock);
  this.player.tech_.on('durationchange', function() {
    events++;
  });

  this.standardXHRResponse(this.requests[0]);
  assert.equal(this.player.tech_.hls.mediaSource.duration,
               40,
               'set the duration');
  assert.equal(events, 1, 'durationchange is fired');
});

QUnit.test('estimates individual segment durations if needed', function(assert) {
  let changes = 0;

  this.player.src({
    src: 'http://example.com/manifest/missingExtinf.m3u8',
    type: 'application/vnd.apple.mpegurl'
  });

  this.clock.tick(1);

  openMediaSource(this.player, this.clock);
  this.player.tech_.hls.mediaSource.duration = NaN;
  this.player.tech_.on('durationchange', function() {
    changes++;
  });

  this.standardXHRResponse(this.requests[0]);
  assert.strictEqual(this.player.tech_.hls.mediaSource.duration,
                    this.player.tech_.hls.playlists.media().segments.length * 10,
                    'duration is updated');
  assert.strictEqual(changes, 1, 'one durationchange fired');
});

QUnit.test('translates seekable by the starting time for live playlists', function(assert) {
  let seekable;

  this.player.src({
    src: 'media.m3u8',
    type: 'application/vnd.apple.mpegurl'
  });

  this.clock.tick(1);

  openMediaSource(this.player, this.clock);
  this.requests.shift().respond(200, null,
                                '#EXTM3U\n' +
                                '#EXT-X-MEDIA-SEQUENCE:15\n' +
                                '#EXTINF:10,\n' +
                                '0.ts\n' +
                                '#EXTINF:10,\n' +
                                '1.ts\n' +
                                '#EXTINF:10,\n' +
                                '2.ts\n' +
                                '#EXTINF:10,\n' +
                                '3.ts\n');

  seekable = this.player.seekable();
  assert.equal(seekable.length, 1, 'one seekable range');
  assert.equal(seekable.start(0), 0, 'the earliest possible position is at zero');
  assert.equal(seekable.end(0), 10, 'end is relative to the start');
});

QUnit.test('starts downloading a segment on loadedmetadata', function(assert) {
  this.player.src({
    src: 'manifest/media.m3u8',
    type: 'application/vnd.apple.mpegurl'
  });

  this.clock.tick(1);

  this.player.buffered = function() {
    return videojs.createTimeRange(0, 0);
  };
  openMediaSource(this.player, this.clock);

  this.standardXHRResponse(this.requests[0]);
  this.standardXHRResponse(this.requests[1]);
  assert.strictEqual(this.requests[1].url,
                     absoluteUrl('manifest/media-00001.ts'),
                     'the first segment is requested');

  // verify stats
  assert.equal(this.player.tech_.hls.stats.mediaBytesTransferred, 1024, '1024 bytes');
  assert.equal(this.player.tech_.hls.stats.mediaRequests, 1, '1 request');
});

QUnit.test('re-initializes the handler for each source', function(assert) {
  let firstPlaylists;
  let secondPlaylists;
  let firstMSE;
  let secondMSE;
  let aborts = 0;
  let masterPlaylistController;

  this.player.src({
    src: 'manifest/master.m3u8',
    type: 'application/vnd.apple.mpegurl'
  });

  this.clock.tick(1);

  openMediaSource(this.player, this.clock);
  firstPlaylists = this.player.tech_.hls.playlists;
  firstMSE = this.player.tech_.hls.mediaSource;
  this.standardXHRResponse(this.requests.shift());
  this.standardXHRResponse(this.requests.shift());
  masterPlaylistController = this.player.tech_.hls.masterPlaylistController_;
  masterPlaylistController.mainSegmentLoader_.sourceUpdater_.sourceBuffer_.abort = () => {
    aborts++;
  };

  this.player.src({
    src: 'manifest/master.m3u8',
    type: 'application/vnd.apple.mpegurl'
  });

  this.clock.tick(1);

  openMediaSource(this.player, this.clock);
  secondPlaylists = this.player.tech_.hls.playlists;
  secondMSE = this.player.tech_.hls.mediaSource;

  assert.equal(1, aborts, 'aborted the old source buffer');
  assert.ok(this.requests[0].aborted, 'aborted the old segment request');
  assert.notStrictEqual(firstPlaylists,
                        secondPlaylists,
                        'the playlist object is not reused');
  assert.notStrictEqual(firstMSE, secondMSE, 'the media source object is not reused');
});

QUnit.test('triggers a media source error when an initial playlist request errors',
function(assert) {
  this.player.src({
    src: 'manifest/master.m3u8',
    type: 'application/vnd.apple.mpegurl'
  });

  this.clock.tick(1);

  openMediaSource(this.player, this.clock);
  this.requests.pop().respond(500);

  assert.equal(this.player.tech_.hls.mediaSource.error_,
               'network',
               'a network error is triggered');
});

QUnit.test(
'triggers a player error when an initial playlist request errors and the media source ' +
'isn\'t open',
function(assert) {
  const done = assert.async();
  const origError = videojs.log.error;
  const errLogs = [];
  const endOfStreams = [];

  videojs.log.error = (log) => errLogs.push(log);

  this.player.src({
    src: 'manifest/master.m3u8',
    type: 'application/vnd.apple.mpegurl'
  });
  openMediaSource(this.player, this.clock);

  this.player.tech_.hls.masterPlaylistController_.mediaSource.endOfStream = (type) => {
    endOfStreams.push(type);
    throw new Error();
  };

  this.player.on('error', () => {
    const error = this.player.error();

    assert.equal(endOfStreams.length, 1, 'one endOfStream called');
    assert.equal(endOfStreams[0], 'network', 'endOfStream called with network');

    assert.equal(error.code, 2, 'error has correct code');
    assert.equal(error.message,
                 'HLS playlist request error at URL: manifest/master.m3u8',
                 'error has correct message');
    assert.equal(errLogs.length, 1, 'logged an error');

    videojs.log.error = origError;

    assert.notOk(this.player.tech_.hls.mediaSource.error_, 'no media source error');

    done();
  });

  this.requests.pop().respond(500);
});

QUnit.test('downloads media playlists after loading the master', function(assert) {
  this.player.src({
    src: 'manifest/master.m3u8',
    type: 'application/vnd.apple.mpegurl'
  });

  this.clock.tick(1);

  openMediaSource(this.player, this.clock);

  this.player.tech_.hls.bandwidth = 20e10;
  this.standardXHRResponse(this.requests[0]);
  this.standardXHRResponse(this.requests[1]);
  this.standardXHRResponse(this.requests[2]);

  assert.strictEqual(this.requests[0].url,
                     'manifest/master.m3u8',
                     'master playlist requested');
  assert.strictEqual(this.requests[1].url,
                     absoluteUrl('manifest/media2.m3u8'),
                     'media playlist requested');
  assert.strictEqual(this.requests[2].url,
                     absoluteUrl('manifest/media2-00001.ts'),
                     'first segment requested');

  // verify stats
  assert.equal(this.player.tech_.hls.stats.mediaBytesTransferred, 1024, '1024 bytes');
  assert.equal(this.player.tech_.hls.stats.mediaRequests, 1, '1 request');
});

QUnit.test('setting bandwidth resets throughput', function(assert) {
  this.player.src({
    src: 'manifest/master.m3u8',
    type: 'application/vnd.apple.mpegurl'
  });

  this.clock.tick(1);

  this.player.tech_.hls.throughput = 1000;
  assert.strictEqual(this.player.tech_.hls.throughput,
                     1000,
                     'throughput is set');
  this.player.tech_.hls.bandwidth = 20e10;
  assert.strictEqual(this.player.tech_.hls.throughput,
                     0,
                     'throughput is reset when bandwidth is specified');
});

QUnit.test('a thoughput of zero is ignored in systemBandwidth', function(assert) {
  this.player.src({
    src: 'manifest/master.m3u8',
    type: 'application/vnd.apple.mpegurl'
  });

  this.clock.tick(1);

  this.player.tech_.hls.bandwidth = 20e10;
  assert.strictEqual(this.player.tech_.hls.throughput,
                    0,
                    'throughput is reset when bandwidth is specified');
  assert.strictEqual(this.player.tech_.hls.systemBandwidth,
                     20e10,
                     'systemBandwidth is the same as bandwidth');
});

QUnit.test('systemBandwidth is a combination of thoughput and bandwidth', function(assert) {
  this.player.src({
    src: 'manifest/master.m3u8',
    type: 'application/vnd.apple.mpegurl'
  });

  this.clock.tick(1);

  this.player.tech_.hls.bandwidth = 20e10;
  this.player.tech_.hls.throughput = 20e10;
  // 1 / ( 1 / 20e10 + 1 / 20e10) = 10e10
  assert.strictEqual(this.player.tech_.hls.systemBandwidth,
                     10e10,
                     'systemBandwidth is the combination of bandwidth and throughput');
});

QUnit.test('upshifts if the initial bandwidth hint is high', function(assert) {
  this.player.src({
    src: 'manifest/master.m3u8',
    type: 'application/vnd.apple.mpegurl'
  });

  this.clock.tick(1);

  openMediaSource(this.player, this.clock);

  this.player.tech_.hls.bandwidth = 10e20;
  this.standardXHRResponse(this.requests[0]);
  this.standardXHRResponse(this.requests[1]);
  this.standardXHRResponse(this.requests[2]);

  assert.strictEqual(
    this.requests[0].url,
    'manifest/master.m3u8',
    'master playlist requested'
  );
  assert.strictEqual(
    this.requests[1].url,
    absoluteUrl('manifest/media2.m3u8'),
    'media playlist requested'
  );
  assert.strictEqual(
    this.requests[2].url,
    absoluteUrl('manifest/media2-00001.ts'),
    'first segment requested'
  );

  // verify stats
  assert.equal(this.player.tech_.hls.stats.mediaBytesTransferred, 1024, '1024 bytes');
  assert.equal(this.player.tech_.hls.stats.mediaRequests, 1, '1 request');
});

QUnit.test('downshifts if the initial bandwidth hint is low', function(assert) {
  this.player.src({
    src: 'manifest/master.m3u8',
    type: 'application/vnd.apple.mpegurl'
  });

  this.clock.tick(1);

  openMediaSource(this.player, this.clock);

  this.player.tech_.hls.bandwidth = 100;
  this.standardXHRResponse(this.requests[0]);
  this.standardXHRResponse(this.requests[1]);
  this.standardXHRResponse(this.requests[2]);

  assert.strictEqual(this.requests[0].url,
                     'manifest/master.m3u8',
                     'master playlist requested');
  assert.strictEqual(this.requests[1].url,
                     absoluteUrl('manifest/media1.m3u8'),
                     'media playlist requested');
  assert.strictEqual(this.requests[2].url,
                     absoluteUrl('manifest/media1-00001.ts'),
                     'first segment requested');

  // verify stats
  assert.equal(this.player.tech_.hls.stats.mediaBytesTransferred, 1024, '1024 bytes');
  assert.equal(this.player.tech_.hls.stats.mediaRequests, 1, '1 request');
});

QUnit.test('buffer checks are noops until a media playlist is ready', function(assert) {
  this.player.src({
    src: 'manifest/media.m3u8',
    type: 'application/vnd.apple.mpegurl'
  });

  this.clock.tick(1);

  openMediaSource(this.player, this.clock);
  this.clock.tick(10 * 1000);

  assert.strictEqual(1, this.requests.length, 'one request was made');
  assert.strictEqual(this.requests[0].url,
                    'manifest/media.m3u8',
                    'media playlist requested');
});

QUnit.test('buffer checks are noops when only the master is ready', function(assert) {
  this.player.src({
    src: 'manifest/master.m3u8',
    type: 'application/vnd.apple.mpegurl'
  });

  this.clock.tick(1);

  openMediaSource(this.player, this.clock);
  // master
  this.standardXHRResponse(this.requests.shift());
  // media
  this.standardXHRResponse(this.requests.shift());
  // ignore any outstanding segment requests
  this.requests.length = 0;

  // load in a new playlist which will cause playlists.media() to be
  // undefined while it is being fetched
  this.player.src({
    src: 'manifest/master.m3u8',
    type: 'application/vnd.apple.mpegurl'
  });
  openMediaSource(this.player, this.clock);

  // respond with the master playlist but don't send the media playlist yet
  // force media1 to be requested
  this.player.tech_.hls.bandwidth = 1;
  // master
  this.standardXHRResponse(this.requests.shift());
  this.clock.tick(10 * 1000);

  assert.strictEqual(this.requests.length, 1, 'one request was made');
  assert.strictEqual(this.requests[0].url,
                     absoluteUrl('manifest/media1.m3u8'),
                     'media playlist requested');

  // verify stats
  assert.equal(this.player.tech_.hls.stats.bandwidth, 1, 'bandwidth set above');
});

QUnit.test('selects a playlist below the current bandwidth', function(assert) {
  let playlist;

  this.player.src({
    src: 'manifest/master.m3u8',
    type: 'application/vnd.apple.mpegurl'
  });

  this.clock.tick(1);

  openMediaSource(this.player, this.clock);
  this.standardXHRResponse(this.requests[0]);

  // the default playlist has a really high bitrate
  this.player.tech_.hls.playlists.master.playlists[0].attributes.BANDWIDTH = 9e10;
  // playlist 1 has a very low bitrate
  this.player.tech_.hls.playlists.master.playlists[1].attributes.BANDWIDTH = 1;
  // but the detected client bandwidth is really low
  this.player.tech_.hls.bandwidth = 10;

  playlist = this.player.tech_.hls.selectPlaylist();
  assert.strictEqual(playlist,
                     this.player.tech_.hls.playlists.master.playlists[1],
                     'the low bitrate stream is selected');

  // verify stats
  assert.equal(this.player.tech_.hls.stats.bandwidth, 10, 'bandwidth set above');
});

QUnit.test('selects a primary rendtion when there are multiple rendtions share same attributes', function(assert) {
  let playlist;

  this.player.src({
    src: 'manifest/master.m3u8',
    type: 'application/vnd.apple.mpegurl'
  });
  openMediaSource(this.player, this.clock);
  standardXHRResponse(this.requests[0]);

  // covers playlists with same bandwidth but different resolution and different bandwidth but same resolution
  this.player.tech_.hls.playlists.master.playlists[0].attributes.BANDWIDTH = 528;
  this.player.tech_.hls.playlists.master.playlists[1].attributes.BANDWIDTH = 528;
  this.player.tech_.hls.playlists.master.playlists[2].attributes.BANDWIDTH = 728;
  this.player.tech_.hls.playlists.master.playlists[3].attributes.BANDWIDTH = 728;

  this.player.tech_.hls.bandwidth = 1000;

  playlist = this.player.tech_.hls.selectPlaylist();
  assert.strictEqual(playlist,
                     this.player.tech_.hls.playlists.master.playlists[2],
                     'select the rendition with largest bandwidth and just-larger-than video player');

  // verify stats
  assert.equal(this.player.tech_.hls.stats.bandwidth, 1000, 'bandwidth set above');

  // covers playlists share same bandwidth and resolutions
  this.player.tech_.hls.playlists.master.playlists[0].attributes.BANDWIDTH = 728;
  this.player.tech_.hls.playlists.master.playlists[0].attributes.RESOLUTION.width = 960;
  this.player.tech_.hls.playlists.master.playlists[0].attributes.RESOLUTION.height = 540;
  this.player.tech_.hls.playlists.master.playlists[1].attributes.BANDWIDTH = 728;
  this.player.tech_.hls.playlists.master.playlists[2].attributes.BANDWIDTH = 728;
  this.player.tech_.hls.playlists.master.playlists[2].attributes.RESOLUTION.width = 960;
  this.player.tech_.hls.playlists.master.playlists[2].attributes.RESOLUTION.height = 540;
  this.player.tech_.hls.playlists.master.playlists[3].attributes.BANDWIDTH = 728;

  this.player.tech_.hls.bandwidth = 1000;

  playlist = this.player.tech_.hls.selectPlaylist();
  assert.strictEqual(playlist,
                     this.player.tech_.hls.playlists.master.playlists[0],
                     'the primary rendition is selected');
});

QUnit.test('allows initial bandwidth to be provided', function(assert) {
  this.player.src({
    src: 'manifest/master.m3u8',
    type: 'application/vnd.apple.mpegurl'
  });

  this.clock.tick(1);

  openMediaSource(this.player, this.clock);
  this.player.tech_.hls.bandwidth = 500;

  this.requests[0].bandwidth = 1;
  this.requests.shift().respond(200, null,
                                '#EXTM3U\n' +
                                '#EXT-X-PLAYLIST-TYPE:VOD\n' +
                                '#EXT-X-TARGETDURATION:10\n');
  assert.equal(this.player.tech_.hls.bandwidth,
               500,
               'prefers user-specified initial bandwidth');

  // verify stats
  assert.equal(this.player.tech_.hls.stats.bandwidth, 500, 'bandwidth set above');
});

QUnit.test('raises the minimum bitrate for a stream proportionially', function(assert) {
  let playlist;

  this.player.src({
    src: 'manifest/master.m3u8',
    type: 'application/vnd.apple.mpegurl'
  });

  this.clock.tick(1);

  openMediaSource(this.player, this.clock);

  this.standardXHRResponse(this.requests[0]);

  // the default playlist's bandwidth + 10% is assert.equal to the current bandwidth
  this.player.tech_.hls.playlists.master.playlists[0].attributes.BANDWIDTH = 10;
  this.player.tech_.hls.bandwidth = 11;

  // 9.9 * 1.1 < 11
  this.player.tech_.hls.playlists.master.playlists[1].attributes.BANDWIDTH = 9.9;
  playlist = this.player.tech_.hls.selectPlaylist();

  assert.strictEqual(playlist,
                     this.player.tech_.hls.playlists.master.playlists[1],
                     'a lower bitrate stream is selected');

  // verify stats
  assert.equal(this.player.tech_.hls.stats.bandwidth, 11, 'bandwidth set above');
});

QUnit.test('uses the lowest bitrate if no other is suitable', function(assert) {
  let playlist;

  this.player.src({
    src: 'manifest/master.m3u8',
    type: 'application/vnd.apple.mpegurl'
  });

  this.clock.tick(1);

  openMediaSource(this.player, this.clock);

  this.standardXHRResponse(this.requests[0]);

  // the lowest bitrate playlist is much greater than 1b/s
  this.player.tech_.hls.bandwidth = 1;
  playlist = this.player.tech_.hls.selectPlaylist();

  // playlist 1 has the lowest advertised bitrate
  assert.strictEqual(playlist,
                     this.player.tech_.hls.playlists.master.playlists[1],
                     'the lowest bitrate stream is selected');

  // verify stats
  assert.equal(this.player.tech_.hls.stats.bandwidth, 1, 'bandwidth set above');
});

QUnit.test('selects the correct rendition by tech dimensions', function(assert) {
  let playlist;
  let hls;

  this.player.src({
    src: 'manifest/master.m3u8',
    type: 'application/vnd.apple.mpegurl'
  });

  this.clock.tick(1);

  openMediaSource(this.player, this.clock);
  this.standardXHRResponse(this.requests[0]);

  hls = this.player.tech_.hls;

  this.player.width(640);
  this.player.height(360);
  hls.bandwidth = 3000000;

  playlist = hls.selectPlaylist();

  assert.deepEqual(playlist.attributes.RESOLUTION,
                  {width: 960, height: 540},
                  'should return the correct resolution by tech dimensions');
  assert.equal(playlist.attributes.BANDWIDTH,
              1928000,
              'should have the expected bandwidth in case of multiple');

  this.player.width(1920);
  this.player.height(1080);
  hls.bandwidth = 3000000;

  playlist = hls.selectPlaylist();

  assert.deepEqual(playlist.attributes.RESOLUTION,
                   {width: 960, height: 540},
                   'should return the correct resolution by tech dimensions');
  assert.equal(playlist.attributes.BANDWIDTH,
              1928000,
              'should have the expected bandwidth in case of multiple');

  this.player.width(396);
  this.player.height(224);
  playlist = hls.selectPlaylist();

  assert.deepEqual(playlist.attributes.RESOLUTION,
                   {width: 396, height: 224},
                   'should return the correct resolution by ' +
                   'tech dimensions, if exact match');
  assert.equal(playlist.attributes.BANDWIDTH,
               440000,
               'should have the expected bandwidth in case of multiple, if exact match');

  this.player.width(395);
  this.player.height(222);
  playlist = this.player.tech_.hls.selectPlaylist();

  assert.deepEqual(playlist.attributes.RESOLUTION,
                   {width: 396, height: 224},
                   'should return the next larger resolution by tech dimensions, ' +
                   'if no exact match exists');
  assert.equal(playlist.attributes.BANDWIDTH,
               440000,
               'should have the expected bandwidth in case of multiple, if exact match');

  // verify stats
  assert.equal(this.player.tech_.hls.stats.bandwidth, 3000000, 'bandwidth set above');
});

QUnit.test('selects the highest bitrate playlist when the player dimensions are ' +
     'larger than any of the variants', function(assert) {
  let playlist;

  this.player.src({
    src: 'manifest/master.m3u8',
    type: 'application/vnd.apple.mpegurl'
  });

  this.clock.tick(1);

  openMediaSource(this.player, this.clock);
  // master
  this.requests.shift().respond(200, null,
                                '#EXTM3U\n' +
                                '#EXT-X-STREAM-INF:BANDWIDTH=1000,RESOLUTION=2x1\n' +
                                'media.m3u8\n' +
                                '#EXT-X-STREAM-INF:BANDWIDTH=1,RESOLUTION=1x1\n' +
                                'media1.m3u8\n');
  // media
  this.standardXHRResponse(this.requests.shift());
  this.player.tech_.hls.bandwidth = 1e10;

  this.player.width(1024);
  this.player.height(768);

  playlist = this.player.tech_.hls.selectPlaylist();

  assert.equal(playlist.attributes.BANDWIDTH,
               1000,
               'selected the highest bandwidth variant');

  // verify stats
  assert.equal(this.player.tech_.hls.stats.bandwidth, 1e10, 'bandwidth set above');
});

QUnit.test('filters playlists that are currently excluded', function(assert) {
  let playlist;

  this.player.src({
    src: 'manifest/master.m3u8',
    type: 'application/vnd.apple.mpegurl'
  });

  this.clock.tick(1);

  openMediaSource(this.player, this.clock);

  this.player.tech_.hls.bandwidth = 1e10;
  // master
  this.requests.shift().respond(200, null,
                                '#EXTM3U\n' +
                                '#EXT-X-STREAM-INF:BANDWIDTH=1000\n' +
                                'media.m3u8\n' +
                                '#EXT-X-STREAM-INF:BANDWIDTH=1\n' +
                                'media1.m3u8\n');
  // media
  this.standardXHRResponse(this.requests.shift());

  // exclude the current playlist
  this.player.tech_.hls.playlists.master.playlists[0].excludeUntil = +new Date() + 1000;
  playlist = this.player.tech_.hls.selectPlaylist();
  assert.equal(playlist,
               this.player.tech_.hls.playlists.master.playlists[1],
               'respected exclusions');

  // timeout the exclusion
  this.clock.tick(1000);
  playlist = this.player.tech_.hls.selectPlaylist();
  assert.equal(playlist,
               this.player.tech_.hls.playlists.master.playlists[0],
               'expired the exclusion');

  // verify stats
  assert.equal(this.player.tech_.hls.stats.bandwidth, 1e10, 'bandwidth set above');
});

QUnit.test('does not blacklist compatible H.264 codec strings', function(assert) {
  let master;

  this.player.src({
    src: 'manifest/master.m3u8',
    type: 'application/vnd.apple.mpegurl'
  });

  this.clock.tick(1);

  openMediaSource(this.player, this.clock);

  this.player.tech_.hls.bandwidth = 1;
  // master
  this.requests.shift()
    .respond(200, null,
             '#EXTM3U\n' +
             '#EXT-X-STREAM-INF:BANDWIDTH=1,CODECS="avc1.4d400d,mp4a.40.5"\n' +
             'media.m3u8\n' +
             '#EXT-X-STREAM-INF:BANDWIDTH=10,CODECS="avc1.4d400f,mp4a.40.5"\n' +
             'media1.m3u8\n');

  // media
  this.standardXHRResponse(this.requests.shift());
  master = this.player.tech_.hls.playlists.master;
  assert.strictEqual(typeof master.playlists[0].excludeUntil,
                     'undefined',
                     'did not blacklist');
  assert.strictEqual(typeof master.playlists[1].excludeUntil,
                     'undefined',
                     'did not blacklist');

  // verify stats
  assert.equal(this.player.tech_.hls.stats.bandwidth, 1, 'bandwidth set above');
});

QUnit.test('does not blacklist compatible AAC codec strings', function(assert) {
  let master;

  this.player.src({
    src: 'manifest/master.m3u8',
    type: 'application/vnd.apple.mpegurl'
  });

  this.clock.tick(1);

  openMediaSource(this.player, this.clock);

  this.player.tech_.hls.bandwidth = 1;
  // master
  this.requests.shift()
    .respond(200, null,
             '#EXTM3U\n' +
             '#EXT-X-STREAM-INF:BANDWIDTH=1,CODECS="avc1.4d400d,mp4a.40.2"\n' +
             'media.m3u8\n' +
             '#EXT-X-STREAM-INF:BANDWIDTH=10,CODECS="avc1.4d400d,not-an-audio-codec"\n' +
             'media1.m3u8\n');

  // media
  this.standardXHRResponse(this.requests.shift());
  master = this.player.tech_.hls.playlists.master;
  assert.strictEqual(typeof master.playlists[0].excludeUntil,
                     'undefined',
                     'did not blacklist mp4a.40.2');
  assert.strictEqual(master.playlists[1].excludeUntil,
                     Infinity,
                     'blacklisted invalid audio codec');

  // verify stats
  assert.equal(this.player.tech_.hls.stats.bandwidth, 1, 'bandwidth set above');
});

QUnit.test('cancels outstanding XHRs when seeking', function(assert) {
  this.player.src({
    src: 'manifest/media.m3u8',
    type: 'application/vnd.apple.mpegurl'
  });

  this.clock.tick(1);

  openMediaSource(this.player, this.clock);
  this.standardXHRResponse(this.requests[0]);
  this.player.tech_.hls.media = {
    segments: [{
      uri: '0.ts',
      duration: 10
    }, {
      uri: '1.ts',
      duration: 10
    }]
  };

  // attempt to seek while the download is in progress
  this.player.currentTime(7);
  this.clock.tick(2);

  assert.ok(this.requests[1].aborted, 'XHR aborted');
  assert.strictEqual(this.requests.length, 3, 'opened new XHR');
});

QUnit.test('does not abort segment loading for in-buffer seeking', function(assert) {
  this.player.src({
    src: 'manifest/media.m3u8',
    type: 'application/vnd.apple.mpegurl'
  });

  this.clock.tick(1);

  openMediaSource(this.player, this.clock);
  this.standardXHRResponse(this.requests.shift());
  this.player.tech_.buffered = function() {
    return videojs.createTimeRange(0, 20);
  };

  this.player.tech_.setCurrentTime(11);
  this.clock.tick(1);
  assert.equal(this.requests.length, 1, 'did not abort the outstanding request');
});

QUnit.test('segment 404 should trigger blacklisting of media', function(assert) {
  let media;

  this.player.src({
    src: 'manifest/master.m3u8',
    type: 'application/vnd.apple.mpegurl'
  });

  this.clock.tick(1);

  openMediaSource(this.player, this.clock);

  this.player.tech_.hls.bandwidth = 20000;
  // master
  this.standardXHRResponse(this.requests[0]);
  // media
  this.standardXHRResponse(this.requests[1]);

  media = this.player.tech_.hls.playlists.media_;

  // segment
  this.requests[2].respond(400);
  assert.ok(media.excludeUntil > 0, 'original media blacklisted for some time');
  assert.equal(this.env.log.warn.calls, 1, 'warning logged for blacklist');

  // verify stats
  assert.equal(this.player.tech_.hls.stats.bandwidth, 20000, 'bandwidth set above');
});

QUnit.test('playlist 404 should blacklist media', function(assert) {
  let media;
  let url;
  let blacklistplaylist = 0;
  let retryplaylist = 0;
  let hlsRenditionBlacklistedEvents = 0;

  this.player.src({
    src: 'manifest/master.m3u8',
    type: 'application/vnd.apple.mpegurl'
  });

  this.clock.tick(1);

  openMediaSource(this.player, this.clock);
  this.player.tech_.on('blacklistplaylist', () => blacklistplaylist++);
  this.player.tech_.on('retryplaylist', () => retryplaylist++);
  this.player.tech_.on('usage', (event) => {
    if (event.name === 'hls-rendition-blacklisted') {
      hlsRenditionBlacklistedEvents++;
    }
  });

  this.player.tech_.hls.bandwidth = 1e10;
  // master
  this.requests[0].respond(200, null,
                           '#EXTM3U\n' +
                           '#EXT-X-STREAM-INF:BANDWIDTH=1000\n' +
                           'media.m3u8\n' +
                           '#EXT-X-STREAM-INF:BANDWIDTH=1\n' +
                           'media1.m3u8\n');
  assert.equal(typeof this.player.tech_.hls.playlists.media_,
              'undefined',
              'no media is initially set');

  assert.equal(blacklistplaylist, 0, 'there is no blacklisted playlist');
  assert.equal(hlsRenditionBlacklistedEvents, 0, 'no hls-rendition-blacklisted event was fired');
  // media
  this.requests[1].respond(404);
  url = this.requests[1].url.slice(this.requests[1].url.lastIndexOf('/') + 1);
  media = this.player.tech_.hls.playlists.master.playlists[url];
  assert.ok(media.excludeUntil > 0, 'original media blacklisted for some time');
  assert.equal(this.env.log.warn.calls, 1, 'warning logged for blacklist');
  assert.equal(this.env.log.warn.args[0],
              'Problem encountered with the current HLS playlist. HLS playlist request error at URL: media.m3u8 Switching to another playlist.',
              'log generic error message');
  assert.equal(blacklistplaylist, 1, 'there is one blacklisted playlist');
  assert.equal(hlsRenditionBlacklistedEvents, 1, 'an hls-rendition-blacklisted event was fired');
  assert.equal(retryplaylist, 0, 'haven\'t retried any playlist');

  // request for the final available media
  this.requests[2].respond(404);
  url = this.requests[2].url.slice(this.requests[2].url.lastIndexOf('/') + 1);
  media = this.player.tech_.hls.playlists.master.playlists[url];

  // media wasn't blacklisted because it's final rendition
  assert.ok(!media.excludeUntil, 'media not blacklisted after playlist 404');
  assert.equal(this.env.log.warn.calls, 1, 'warning logged for blacklist');
  assert.equal(this.env.log.warn.args[1],
              'Problem encountered with the current HLS playlist. Trying again since it is the final playlist.',
              'log specific error message for final playlist');
  assert.equal(retryplaylist, 1, 'retried final playlist for once');
  assert.equal(blacklistplaylist, 1, 'there is one blacklisted playlist');
  assert.equal(hlsRenditionBlacklistedEvents, 1, 'an hls-rendition-blacklisted event was fired');

  this.clock.tick(2 * 1000);
  // no new request was made since it hasn't been half the segment duration
  assert.strictEqual(3, this.requests.length, 'no new request was made');

  this.clock.tick(3 * 1000);
  // continue loading the final remaining playlist after it wasn't blacklisted
  // when half the segment duaration passed
  assert.strictEqual(4, this.requests.length, 'one more request was made');
  assert.strictEqual(this.requests[3].url,
                     absoluteUrl('manifest/media1.m3u8'),
                     'media playlist requested');

  // verify stats
  assert.equal(this.player.tech_.hls.stats.bandwidth, 1e10, 'bandwidth set above');
});

QUnit.test('blacklists playlist if it has stopped being updated', function(assert) {
  let playliststuck = 0;

  this.player.src({
    src: 'master.m3u8',
    type: 'application/vnd.apple.mpegurl'
  });
  openMediaSource(this.player, this.clock);
  this.player.tech_.triggerReady();

  this.standardXHRResponse(this.requests.shift());

  this.player.tech_.hls.masterPlaylistController_.seekable = function() {
    return videojs.createTimeRange(90, 130);
  };
  this.player.tech_.setCurrentTime(170);
  this.player.tech_.buffered = function() {
    return videojs.createTimeRange(0, 170);
  };
  Hls.Playlist.playlistEnd = function() {
    return 170;
  };

  this.player.tech_.on('playliststuck', () => playliststuck++);
  this.requests.shift().respond(200, null,
                           '#EXTM3U\n' +
                           '#EXT-X-MEDIA-SEQUENCE:16\n' +
                           '#EXTINF:10,\n' +
                           '16.ts\n');

  assert.ok(!this.player.tech_.hls.playlists.media().excludeUntil, 'playlist was not blacklisted');
  assert.equal(this.env.log.warn.calls, 0, 'no warning logged for blacklist');
  assert.equal(playliststuck, 0, 'there is no stuck playlist');

  this.player.tech_.trigger('play');
  this.player.tech_.trigger('playing');
  // trigger a refresh
  this.clock.tick(10 * 1000);

  this.requests.shift().respond(200, null,
                           '#EXTM3U\n' +
                           '#EXT-X-MEDIA-SEQUENCE:16\n' +
                           '#EXTINF:10,\n' +
                           '16.ts\n');

  assert.ok(this.player.tech_.hls.playlists.media().excludeUntil > 0, 'playlist blacklisted for some time');
  assert.equal(this.env.log.warn.calls, 1, 'warning logged for blacklist');
  assert.equal(this.env.log.warn.args[0],
              'Problem encountered with the current HLS playlist. Playlist no longer updating. Switching to another playlist.',
              'log specific error message for not updated playlist');
  assert.equal(playliststuck, 1, 'there is one stuck playlist');
});

QUnit.test('never blacklist the playlist if it is the only playlist', function(assert) {
  let media;

  this.player.src({
    src: 'manifest/media.m3u8',
    type: 'application/vnd.apple.mpegurl'
  });
  openMediaSource(this.player, this.clock);

  this.requests.shift().respond(200, null,
                                '#EXTM3U\n' +
                                '#EXTINF:10,\n' +
                                '0.ts\n');

  this.clock.tick(10 * 1000);
  this.requests.shift().respond(404);
  media = this.player.tech_.hls.playlists.media();

  // media wasn't blacklisted because it's final rendition
  assert.ok(!media.excludeUntil, 'media was not blacklisted after playlist 404');
  assert.equal(this.env.log.warn.calls, 1, 'warning logged for blacklist');
  assert.equal(this.env.log.warn.args[0],
              'Problem encountered with the current HLS playlist. Trying again since it is the final playlist.',
              'log specific error message for final playlist');
});

QUnit.test('error on the first playlist request does not trigger an error ' +
           'when there is master playlist with only one media playlist', function(assert) {
  this.player.src({
    src: 'manifest/master.m3u8',
    type: 'application/vnd.apple.mpegurl'
  });
  openMediaSource(this.player, this.clock);

  this.requests[0]
    .respond(200, null,
              '#EXTM3U\n' +
              '#EXT-X-STREAM-INF:BANDWIDTH=1000\n' +
              'media.m3u8\n');

  this.requests[1].respond(404);

  let url = this.requests[1].url.slice(this.requests[1].url.lastIndexOf('/') + 1);
  let media = this.player.tech_.hls.playlists.master.playlists[url];

  // media wasn't blacklisted because it's final rendition
  assert.ok(!media.excludeUntil, 'media was not blacklisted after playlist 404');
  assert.equal(this.env.log.warn.calls, 1, 'warning logged for blacklist');
  assert.equal(this.env.log.warn.args[0],
              'Problem encountered with the current HLS playlist. Trying again since it is the final playlist.',
              'log specific error message for final playlist');
});

QUnit.test('seeking in an empty playlist is a non-erroring noop', function(assert) {
  let requestsLength;

  this.player.src({
    src: 'manifest/empty-live.m3u8',
    type: 'application/vnd.apple.mpegurl'
  });

  this.clock.tick(1);

  openMediaSource(this.player, this.clock);

  this.requests.shift().respond(200, null, '#EXTM3U\n');

  requestsLength = this.requests.length;
  this.player.tech_.setCurrentTime(183);
  this.clock.tick(1);

  assert.equal(this.requests.length, requestsLength, 'made no additional requests');
});

QUnit.test('fire loadedmetadata once we successfully load a playlist', function(assert) {
  let count = 0;

  this.player.src({
    src: 'manifest/master.m3u8',
    type: 'application/vnd.apple.mpegurl'
  });

  this.clock.tick(1);

  openMediaSource(this.player, this.clock);
  let hls = this.player.tech_.hls;

  hls.bandwidth = 20000;
  hls.masterPlaylistController_.masterPlaylistLoader_.on('loadedmetadata', function() {
    count += 1;
  });
  // master
  this.standardXHRResponse(this.requests.shift());
  assert.equal(count, 0,
    'loadedMedia not triggered before requesting playlist');
  // media
  this.requests.shift().respond(404);
  assert.equal(count, 0,
    'loadedMedia not triggered after playlist 404');
  assert.equal(this.env.log.warn.calls, 1, 'warning logged for blacklist');

  // media
  this.standardXHRResponse(this.requests.shift());
  assert.equal(count, 1,
    'loadedMedia triggered after successful recovery from 404');

  // verify stats
  assert.equal(this.player.tech_.hls.stats.bandwidth, 20000, 'bandwidth set above');
});

QUnit.test('sets seekable and duration for live playlists', function(assert) {
  this.player.src({
    src: 'http://example.com/manifest/missingEndlist.m3u8',
    type: 'application/vnd.apple.mpegurl'
  });

  this.clock.tick(1);

  openMediaSource(this.player, this.clock);

  this.standardXHRResponse(this.requests[0]);

  assert.equal(this.player.tech_.hls.mediaSource.seekable.length,
               1,
               'set one seekable range');
  assert.equal(this.player.tech_.hls.mediaSource.seekable.start(0),
               this.player.tech_.hls.seekable().start(0),
               'set seekable start');
  assert.equal(this.player.tech_.hls.mediaSource.seekable.end(0),
               this.player.tech_.hls.seekable().end(0),
               'set seekable end');

  assert.strictEqual(this.player.tech_.hls.mediaSource.duration,
                     Infinity,
                     'duration on the mediaSource is infinity');
});

QUnit.test('live playlist starts with correct currentTime value', function(assert) {
  this.player.src({
    src: 'http://example.com/manifest/liveStart30sBefore.m3u8',
    type: 'application/vnd.apple.mpegurl'
  });

  this.clock.tick(1);

  openMediaSource(this.player, this.clock);

  this.standardXHRResponse(this.requests[0]);

  this.player.tech_.hls.playlists.trigger('loadedmetadata');

  this.player.tech_.paused = function() {
    return false;
  };
  this.player.tech_.trigger('play');
  this.clock.tick(1);

  let media = this.player.tech_.hls.playlists.media();

  assert.strictEqual(this.player.currentTime(),
                    Hls.Playlist.seekable(media).end(0),
                    'currentTime is updated at playback');
});

QUnit.test('estimates seekable ranges for live streams that have been paused for a long time', function(assert) {
  this.player.src({
    src: 'http://example.com/manifest/liveStart30sBefore.m3u8',
    type: 'application/vnd.apple.mpegurl'
  });

  this.clock.tick(1);

  openMediaSource(this.player, this.clock);

  this.standardXHRResponse(this.requests.shift());
  this.player.tech_.hls.playlists.media().mediaSequence = 172;
  this.player.tech_.hls.playlists.media().syncInfo = {
    mediaSequence: 130,
    time: 80
  };
  this.player.tech_.hls.masterPlaylistController_.onSyncInfoUpdate_();
  assert.equal(this.player.seekable().start(0),
               500,
               'offset the seekable start');
});

QUnit.test('resets the time to the live point when resuming a live stream after a ' +
           'long break', function(assert) {
  let seekTarget;

  this.player.src({
    src: 'live0.m3u8',
    type: 'application/vnd.apple.mpegurl'
  });

  this.clock.tick(1);

  openMediaSource(this.player, this.clock);
  this.requests.shift().respond(200, null,
                                '#EXTM3U\n' +
                                '#EXT-X-MEDIA-SEQUENCE:16\n' +
                                '#EXTINF:10,\n' +
                                '16.ts\n');
  // mock out the player to simulate a live stream that has been
  // playing for awhile
  this.player.tech_.hls.seekable = function() {
    return videojs.createTimeRange(160, 170);
  };
  this.player.tech_.setCurrentTime = function(time) {
    if (typeof time !== 'undefined') {
      seekTarget = time;
    }
  };
  this.player.tech_.played = function() {
    return videojs.createTimeRange(120, 170);
  };
  this.player.tech_.trigger('playing');

  let seekable = this.player.seekable();

  this.player.tech_.trigger('play');
  assert.equal(seekTarget, seekable.end(seekable.length - 1), 'seeked to live point');
  this.player.tech_.trigger('seeked');
});

QUnit.test('reloads out-of-date live playlists when switching variants', function(assert) {
  let oldManifest = testDataManifests['variant-update'];

  this.player.src({
    src: 'http://example.com/master.m3u8',
    type: 'application/vnd.apple.mpegurl'
  });

  this.clock.tick(1);

  openMediaSource(this.player, this.clock);

  this.player.tech_.hls.master = {
    playlists: [{
      mediaSequence: 15,
      segments: [1, 1, 1]
    }, {
      uri: 'http://example.com/variant-update.m3u8',
      mediaSequence: 0,
      segments: [1, 1]
    }]
  };
  // playing segment 15 on playlist zero
  this.player.tech_.hls.media = this.player.tech_.hls.master.playlists[0];
  this.player.mediaIndex = 1;

  testDataManifests['variant-update'] = '#EXTM3U\n' +
    '#EXT-X-MEDIA-SEQUENCE:16\n' +
    '#EXTINF:10,\n' +
    '16.ts\n' +
    '#EXTINF:10,\n' +
    '17.ts\n';

  // switch playlists
  this.player.tech_.hls.selectPlaylist = function() {
    return this.player.tech_.hls.master.playlists[1];
  };
  // timeupdate downloads segment 16 then switches playlists
  this.player.trigger('timeupdate');

  assert.strictEqual(this.player.mediaIndex, 1, 'mediaIndex points at the next segment');
  testDataManifests['variant-update'] = oldManifest;
});

QUnit.test('if withCredentials global option is used, withCredentials is set on the XHR object', function(assert) {
  let hlsOptions = videojs.options.hls;

  this.player.dispose();
  videojs.options.hls = {
    withCredentials: true
  };
  this.player = createPlayer();
  this.player.src({
    src: 'http://example.com/media.m3u8',
    type: 'application/vnd.apple.mpegurl'
  });

  this.clock.tick(1);

  openMediaSource(this.player, this.clock);
  assert.ok(this.requests[0].withCredentials,
           'with credentials should be set to true if that option is passed in');
  videojs.options.hls = hlsOptions;
});

QUnit.test('the withCredentials option overrides the global default', function(assert) {
  let hlsOptions = videojs.options.hls;

  this.player.dispose();
  videojs.options.hls = {
    withCredentials: true
  };
  this.player = createPlayer();
  this.player.src({
    src: 'http://example.com/media.m3u8',
    type: 'application/vnd.apple.mpegurl',
    withCredentials: false
  });

  this.clock.tick(1);

  openMediaSource(this.player, this.clock);
  assert.ok(!this.requests[0].withCredentials,
           'with credentials should be set to false if if overrode global option');
  videojs.options.hls = hlsOptions;
});

QUnit.test('playlist blacklisting duration is set through options', function(assert) {
  let hlsOptions = videojs.options.hls;
  let url;
  let media;

  this.player.dispose();
  videojs.options.hls = {
    blacklistDuration: 3 * 60
  };
  this.player = createPlayer();
  this.player.src({
    src: 'http://example.com/master.m3u8',
    type: 'application/vnd.apple.mpegurl'
  });
  this.player.tech_.triggerReady();
  openMediaSource(this.player, this.clock);
  this.requests[0].respond(200, null,
                           '#EXTM3U\n' +
                           '#EXT-X-STREAM-INF:BANDWIDTH=1000\n' +
                           'media.m3u8\n' +
                           '#EXT-X-STREAM-INF:BANDWIDTH=1\n' +
                           'media1.m3u8\n');
  this.requests[1].respond(404);
  // media
  url = this.requests[1].url.slice(this.requests[1].url.lastIndexOf('/') + 1);
  media = this.player.tech_.hls.playlists.master.playlists[url];
  assert.ok(media.excludeUntil > 0, 'original media blacklisted for some time');
  assert.equal(this.env.log.warn.calls, 1, 'warning logged for blacklist');
  assert.equal(this.env.log.warn.args[0],
              'Problem encountered with the current HLS playlist. HLS playlist request error at URL: media.m3u8 Switching to another playlist.',
              'log generic error message');

  this.clock.tick(2 * 60 * 1000);
  assert.ok(media.excludeUntil - Date.now() > 0, 'original media still be blacklisted');

  this.clock.tick(1 * 60 * 1000);
  assert.equal(media.excludeUntil, Date.now(), 'media\'s exclude time reach to the current time');
  assert.equal(this.env.log.warn.calls, 3, 'warning logged for blacklist');

  videojs.options.hls = hlsOptions;
});

QUnit.test('if mode global option is used, mode is set to global option', function(assert) {
  let hlsOptions = videojs.options.hls;

  this.player.dispose();
  videojs.options.hls = {
    mode: 'flash'
  };
  this.player = createPlayer();
  this.player.src({
    src: 'http://example.com/media.m3u8',
    type: 'application/vnd.apple.mpegurl'
  });

  this.clock.tick(1);

  openMediaSource(this.player, this.clock);
  assert.equal(this.player.tech_.hls.options_.mode, 'flash', 'mode set to flash');
  videojs.options.hls = hlsOptions;
});

QUnit.test('respects bandwidth option of 0', function(assert) {
  this.player.dispose();
  this.player = createPlayer({ html5: { hls: { bandwidth: 0 } } });

  this.player.src({
    src: 'http://example.com/media.m3u8',
    type: 'application/vnd.apple.mpegurl'
  });

  this.clock.tick(1);

  openMediaSource(this.player, this.clock);
  assert.equal(this.player.tech_.hls.bandwidth, 0, 'set bandwidth to 0');
});

QUnit.test('uses default bandwidth option if non-numerical value provided', function(assert) {
  this.player.dispose();
  this.player = createPlayer({ html5: { hls: { bandwidth: 'garbage' } } });

  this.player.src({
    src: 'http://example.com/media.m3u8',
    type: 'application/vnd.apple.mpegurl'
  });

  this.clock.tick(1);

  openMediaSource(this.player, this.clock);
  assert.equal(this.player.tech_.hls.bandwidth, 4194304, 'set bandwidth to default');
});

QUnit.test('uses mobile default bandwidth if browser is Android', function(assert) {
  this.player.dispose();

  const origIsAndroid = videojs.browser.IS_ANDROID;

  videojs.browser.IS_ANDROID = false;

  this.player = createPlayer();
  this.player.src({
    src: 'http://example.com/media.m3u8',
    type: 'application/vnd.apple.mpegurl'
  });
  openMediaSource(this.player, this.clock);

  assert.equal(this.player.tech_.hls.bandwidth,
               4194304,
               'set bandwidth to desktop default');

  this.player.dispose();

  videojs.browser.IS_ANDROID = true;

  this.player = createPlayer();
  this.player.src({
    src: 'http://example.com/media.m3u8',
    type: 'application/vnd.apple.mpegurl'
  });
  openMediaSource(this.player, this.clock);

  assert.equal(this.player.tech_.hls.bandwidth,
               500000,
               'set bandwidth to mobile default');

  videojs.browser.IS_ANDROID = origIsAndroid;
});

QUnit.test('does not break if the playlist has no segments', function(assert) {
  this.player.src({
    src: 'manifest/master.m3u8',
    type: 'application/vnd.apple.mpegurl'
  });

  this.clock.tick(1);

  try {
    openMediaSource(this.player, this.clock);
    this.requests[0].respond(200, null,
                        '#EXTM3U\n' +
                        '#EXT-X-PLAYLIST-TYPE:VOD\n' +
                        '#EXT-X-TARGETDURATION:10\n');
  } catch (e) {
    assert.ok(false, 'an error was thrown');
    throw e;
  }
  assert.ok(true, 'no error was thrown');
  assert.strictEqual(
    this.requests.length,
    1,
    'no this.requestsfor non-existent segments were queued'
  );
});

QUnit.test('can seek before the source buffer opens', function(assert) {
  this.player.src({
    src: 'media.m3u8',
    type: 'application/vnd.apple.mpegurl'
  });

  this.clock.tick(1);

  this.player.tech_.triggerReady();
  this.clock.tick(1);
  this.standardXHRResponse(this.requests.shift());
  this.player.triggerReady();

  this.player.currentTime(1);
  assert.equal(this.player.currentTime(), 1, 'seeked');
});

QUnit.test('resets the switching algorithm if a request times out', function(assert) {
  this.player.src({
    src: 'master.m3u8',
    type: 'application/vnd.apple.mpegurl'
  });

  this.clock.tick(1);

  openMediaSource(this.player, this.clock);
  this.player.tech_.hls.bandwidth = 1e20;

  // master
  this.standardXHRResponse(this.requests.shift());
  // media.m3u8
  this.standardXHRResponse(this.requests.shift());
  // simulate a segment timeout
  this.requests[0].timedout = true;
  // segment
  this.requests.shift().abort();

  this.standardXHRResponse(this.requests.shift());

  assert.strictEqual(this.player.tech_.hls.playlists.media(),
                     this.player.tech_.hls.playlists.master.playlists[1],
                     'reset to the lowest bitrate playlist');

  // verify stats
  assert.equal(this.player.tech_.hls.stats.bandwidth, 1, 'bandwidth is reset too');
});

QUnit.test('disposes the playlist loader', function(assert) {
  let disposes = 0;
  let player;
  let loaderDispose;

  player = createPlayer();
  player.src({
    src: 'manifest/master.m3u8',
    type: 'application/vnd.apple.mpegurl'
  });

  this.clock.tick(1);

  openMediaSource(player, this.clock);
  loaderDispose = player.tech_.hls.playlists.dispose;
  player.tech_.hls.playlists.dispose = function() {
    disposes++;
    loaderDispose.call(player.tech_.hls.playlists);
  };

  player.dispose();
  assert.strictEqual(disposes, 1, 'disposed playlist loader');
});

QUnit.test('remove event handlers on dispose', function(assert) {
  let player;
  let unscoped = 0;

  player = createPlayer();
  player.on = function(owner) {
    if (typeof owner !== 'object') {
      unscoped++;
    }
  };
  player.off = function(owner) {
    if (typeof owner !== 'object') {
      unscoped--;
    }
  };
  player.src({
    src: 'manifest/master.m3u8',
    type: 'application/vnd.apple.mpegurl'
  });

  this.clock.tick(1);

  openMediaSource(player, this.clock);

  this.standardXHRResponse(this.requests[0]);
  this.standardXHRResponse(this.requests[1]);

  player.dispose();

  assert.ok(unscoped <= 0, 'no unscoped handlers');
});

QUnit.test('the source handler supports HLS mime types', function(assert) {
  const techs = ['html5', 'flash'];

  techs.forEach(function(techName) {
    assert.ok(HlsSourceHandler(techName).canHandleSource({
      type: 'aPplicatiOn/x-MPegUrl'
    }), 'supports x-mpegurl');
    assert.ok(HlsSourceHandler(techName).canHandleSource({
      type: 'aPplicatiOn/VnD.aPPle.MpEgUrL'
    }), 'supports vnd.apple.mpegurl');
    assert.ok(HlsSourceHandler(techName).canPlayType('aPplicatiOn/VnD.aPPle.MpEgUrL'),
             'supports vnd.apple.mpegurl');
    assert.ok(HlsSourceHandler(techName).canPlayType('aPplicatiOn/x-MPegUrl'),
             'supports x-mpegurl');

    assert.ok(!(HlsSourceHandler(techName).canHandleSource({
      type: 'video/mp4'
    }) instanceof HlsHandler), 'does not support mp4');
    assert.ok(!(HlsSourceHandler(techName).canHandleSource({
      type: 'video/x-flv'
    }) instanceof HlsHandler), 'does not support flv');
    assert.ok(!(HlsSourceHandler(techName).canPlayType('video/mp4')),
             'does not support mp4');
    assert.ok(!(HlsSourceHandler(techName).canPlayType('video/x-flv')),
             'does not support flv');
  });
});

QUnit.test('source handler does not support sources when IE 10 or below', function(assert) {
  videojs.browser.IE_VERSION = 10;

  ['html5', 'flash'].forEach(function(techName) {
    assert.ok(!HlsSourceHandler(techName).canHandleSource({
      type: 'application/x-mpegURL'
    }), 'does not support when browser is IE10');
  });
});

QUnit.test('fires loadstart manually if Flash is used', function(assert) {
  videojs.HlsHandler.prototype.setupQualityLevels_ = () => {};
  let tech = new (videojs.getTech('Flash'))({});
  let loadstarts = 0;

  tech.on('loadstart', function() {
    loadstarts++;
  });
  HlsSourceHandler('flash').handleSource({
    src: 'movie.m3u8',
    type: 'application/x-mpegURL'
  }, tech);

  assert.equal(loadstarts, 0, 'loadstart is not synchronous');
  this.clock.tick(1);
  assert.equal(loadstarts, 1, 'fired loadstart');
  tech.dispose();
  videojs.HlsHandler.prototype.setupQualityLevels_ = ogHlsHandlerSetupQualityLevels;
});

QUnit.test('has no effect if native HLS is available', function(assert) {
  const Html5 = videojs.getTech('Html5');
  const oldHtml5CanPlaySource = Html5.canPlaySource;
  let player;

  Html5.canPlaySource = () => true;
  Hls.supportsNativeHls = true;
  player = createPlayer();
  player.src({
    src: 'http://example.com/manifest/master.m3u8',
    type: 'application/x-mpegURL'
  });

  this.clock.tick(1);

  assert.ok(!player.tech_.hls, 'did not load hls tech');
  player.dispose();
  Html5.canPlaySource = oldHtml5CanPlaySource;
});

QUnit.test('loads if native HLS is available and override is set locally', function(assert) {
  let player;

  Hls.supportsNativeHls = true;
  player = createPlayer({html5: {hls: {overrideNative: true}}});
  this.clock.tick(1);
  player.tech_.featuresNativeVideoTracks = true;
  assert.throws(function() {
    player.src({
      src: 'http://example.com/manifest/master.m3u8',
      type: 'application/x-mpegURL'
    });
    this.clock.tick(1);
  }, 'errors if native tracks are enabled');
  player.dispose();

  player = createPlayer({html5: {hls: {overrideNative: true}}});
  this.clock.tick(1);
  player.tech_.featuresNativeVideoTracks = false;
  player.tech_.featuresNativeAudioTracks = false;
  player.src({
    src: 'http://example.com/manifest/master.m3u8',
    type: 'application/x-mpegURL'
  });
  this.clock.tick(1);

  assert.ok(player.tech_.hls, 'did load hls tech');
  player.dispose();
});

QUnit.test('loads if native HLS is available and override is set globally', function(assert) {
  videojs.options.hls.overrideNative = true;
  let player;

  Hls.supportsNativeHls = true;
  player = createPlayer();
  player.tech_.featuresNativeVideoTracks = true;
  assert.throws(function() {
    player.src({
      src: 'http://example.com/manifest/master.m3u8',
      type: 'application/x-mpegURL'
    });
    this.clock.tick(1);
  }, 'errors if native tracks are enabled');
  player.dispose();

  player = createPlayer();
  player.tech_.featuresNativeVideoTracks = false;
  player.tech_.featuresNativeAudioTracks = false;
  player.src({
    src: 'http://example.com/manifest/master.m3u8',
    type: 'application/x-mpegURL'
  });

  this.clock.tick(1);

  assert.ok(player.tech_.hls, 'did load hls tech');
  player.dispose();
});

QUnit.test('re-emits mediachange events', function(assert) {
  let mediaChanges = 0;

  this.player.on('mediachange', function() {
    mediaChanges++;
  });

  this.player.src({
    src: 'http://example.com/media.m3u8',
    type: 'application/vnd.apple.mpegurl'
  });

  this.clock.tick(1);

  openMediaSource(this.player, this.clock);
  this.standardXHRResponse(this.requests.shift());

  this.player.tech_.hls.playlists.trigger('mediachange');
  assert.strictEqual(mediaChanges, 1, 'fired mediachange');
});

QUnit.test('can be disposed before finishing initialization', function(assert) {
  let readyHandlers = [];

  this.player.ready = function(callback) {
    readyHandlers.push(callback);
  };
  this.player.src({
    src: 'http://example.com/media.m3u8',
    type: 'application/vnd.apple.mpegurl'
  });

  this.clock.tick(1);
  readyHandlers.shift().call(this.player);

  this.player.src({
    src: 'http://example.com/media.mp4',
    type: 'video/mp4'
  });

  assert.ok(readyHandlers.length > 0, 'registered a ready handler');
  try {
    while (readyHandlers.length) {
      readyHandlers.shift().call(this.player);
      openMediaSource(this.player, this.clock);
    }
    assert.ok(true, 'did not throw an exception');
  } catch (e) {
    assert.ok(false, 'threw an exception');
  }
});

QUnit.test('calling play() at the end of a video replays', function(assert) {
  let seekTime = -1;

  this.player.src({
    src: 'http://example.com/media.m3u8',
    type: 'application/vnd.apple.mpegurl'
  });

  this.clock.tick(1);

  openMediaSource(this.player, this.clock);
  this.player.tech_.setCurrentTime = function(time) {
    if (typeof time !== 'undefined') {
      seekTime = time;
    }
    return 0;
  };
  this.requests.shift().respond(200, null,
                                '#EXTM3U\n' +
                                '#EXTINF:10,\n' +
                                '0.ts\n' +
                                '#EXT-X-ENDLIST\n');
  this.clock.tick(1);

  this.standardXHRResponse(this.requests.shift());
  this.player.tech_.ended = function() {
    return true;
  };

  this.player.tech_.trigger('play');
  this.clock.tick(1);
  assert.equal(seekTime, 0, 'seeked to the beginning');

  // verify stats
  assert.equal(this.player.tech_.hls.stats.mediaBytesTransferred, 1024, '1024 bytes');
  assert.equal(this.player.tech_.hls.stats.mediaRequests, 1, '1 request');
});

QUnit.test('keys are resolved relative to the master playlist', function(assert) {
  this.player.src({
    src: 'video/master-encrypted.m3u8',
    type: 'application/vnd.apple.mpegurl'
  });

  this.clock.tick(1);

  openMediaSource(this.player, this.clock);
  this.requests.shift().respond(200, null,
                                '#EXTM3U\n' +
                                '#EXT-X-STREAM-INF:PROGRAM-ID=1,BANDWIDTH=17\n' +
                                'playlist/playlist.m3u8\n' +
                                '#EXT-X-ENDLIST\n');
  this.clock.tick(1);

  this.requests.shift().respond(200, null,
                                '#EXTM3U\n' +
                                '#EXT-X-TARGETDURATION:15\n' +
                                '#EXT-X-KEY:METHOD=AES-128,URI="keys/key.php"\n' +
                                '#EXTINF:2.833,\n' +
                                'http://media.example.com/fileSequence1.ts\n' +
                                '#EXT-X-ENDLIST\n');
  this.clock.tick(1);

  assert.equal(this.requests.length, 2, 'requested the key');
  assert.equal(this.requests[0].url,
               absoluteUrl('video/playlist/keys/key.php'),
               'resolves multiple relative paths');

  // verify stats
  assert.equal(this.player.tech_.hls.stats.bandwidth, 4194304, 'default');
});

QUnit.test('keys are resolved relative to their containing playlist', function(assert) {
  this.player.src({
    src: 'video/media-encrypted.m3u8',
    type: 'application/vnd.apple.mpegurl'
  });

  this.clock.tick(1);

  openMediaSource(this.player, this.clock);
  this.requests.shift().respond(200, null,
                                '#EXTM3U\n' +
                                '#EXT-X-TARGETDURATION:15\n' +
                                '#EXT-X-KEY:METHOD=AES-128,URI="keys/key.php"\n' +
                                '#EXTINF:2.833,\n' +
                                'http://media.example.com/fileSequence1.ts\n' +
                                '#EXT-X-ENDLIST\n');
  this.clock.tick(1);

  assert.equal(this.requests.length, 2, 'requested a key');
  assert.equal(this.requests[0].url,
               absoluteUrl('video/keys/key.php'),
               'resolves multiple relative paths');
});

QUnit.test('seeking should abort an outstanding key request and create a new one', function(assert) {
  this.player.src({
    src: 'https://example.com/encrypted.m3u8',
    type: 'application/vnd.apple.mpegurl'
  });

  this.clock.tick(1);

  openMediaSource(this.player, this.clock);

  this.requests.shift().respond(200, null,
                                '#EXTM3U\n' +
                                '#EXT-X-TARGETDURATION:15\n' +
                                '#EXT-X-KEY:METHOD=AES-128,URI="keys/key.php"\n' +
                                '#EXTINF:9,\n' +
                                'http://media.example.com/fileSequence1.ts\n' +
                                '#EXT-X-KEY:METHOD=AES-128,URI="keys/key2.php"\n' +
                                '#EXTINF:9,\n' +
                                'http://media.example.com/fileSequence2.ts\n' +
                                '#EXT-X-ENDLIST\n');
  this.clock.tick(1);

  // segment 1
  this.standardXHRResponse(this.requests.pop());

  this.player.currentTime(11);
  this.clock.tick(2);
  assert.ok(this.requests[0].aborted, 'the key XHR should be aborted');
  // aborted key 1
  this.requests.shift();

  assert.equal(this.requests.length, 2, 'requested the new key');
  assert.equal(this.requests[0].url,
               'https://example.com/' +
               this.player.tech_.hls.playlists.media().segments[1].key.uri,
               'urls should match');

  // verify stats
  assert.equal(this.player.tech_.hls.stats.mediaBytesTransferred, 1024, '1024 bytes');
  assert.equal(this.player.tech_.hls.stats.mediaRequests, 1, '1 request');
});

QUnit.test('switching playlists with an outstanding key request aborts request and ' +
           'loads segment', function(assert) {
  let keyXhr;
  let media = '#EXTM3U\n' +
      '#EXT-X-MEDIA-SEQUENCE:5\n' +
      '#EXT-X-KEY:METHOD=AES-128,URI="https://priv.example.com/key.php?r=52"\n' +
      '#EXTINF:2.833,\n' +
      'http://media.example.com/fileSequence52-A.ts\n' +
      '#EXTINF:15.0,\n' +
      'http://media.example.com/fileSequence52-B.ts\n' +
      '#EXT-X-ENDLIST\n';

  this.player.src({
    src: 'https://example.com/master.m3u8',
    type: 'application/vnd.apple.mpegurl'
  });

  this.clock.tick(1);

  openMediaSource(this.player, this.clock);
  this.player.tech_.trigger('play');
  this.clock.tick(1);

  // master playlist
  this.standardXHRResponse(this.requests.shift());
  // media playlist
  this.requests.shift().respond(200, null, media);
  this.clock.tick(1);

  // first segment of the original media playlist
  this.standardXHRResponse(this.requests.pop());

  assert.equal(this.requests.length, 1, 'key request only one outstanding');
  keyXhr = this.requests.shift();
  assert.ok(!keyXhr.aborted, 'key request outstanding');

  this.player.tech_.hls.playlists.trigger('mediachanging');
  this.player.tech_.hls.playlists.trigger('mediachange');
  this.clock.tick(1);

  assert.ok(keyXhr.aborted, 'key request aborted');
  assert.equal(this.requests.length, 2, 'loaded key and segment');
  assert.equal(this.requests[0].url,
               'https://priv.example.com/key.php?r=52',
               'requested the key');
  assert.equal(this.requests[1].url,
               'http://media.example.com/fileSequence52-A.ts',
               'requested the segment');
  // verify stats
  assert.equal(this.player.tech_.hls.stats.mediaBytesTransferred, 1024, '1024 bytes');
  assert.equal(this.player.tech_.hls.stats.mediaRequests, 1, '1 request');
});

QUnit.test('does not download segments if preload option set to none', function(assert) {
  this.player.preload('none');
  this.player.src({
    src: 'master.m3u8',
    type: 'application/vnd.apple.mpegurl'
  });

  this.clock.tick(1);

  openMediaSource(this.player, this.clock);
  // master
  this.standardXHRResponse(this.requests.shift());
  // media
  this.standardXHRResponse(this.requests.shift());
  this.clock.tick(10 * 1000);

  this.requests = this.requests.filter(function(request) {
    return !(/m3u8$/).test(request.uri);
  });
  assert.equal(this.requests.length, 0, 'did not download any segments');

  // verify stats
  assert.equal(this.player.tech_.hls.stats.bandwidth, 4194304, 'default');
});

// workaround https://bugzilla.mozilla.org/show_bug.cgi?id=548397
QUnit.test('selectPlaylist does not fail if getComputedStyle returns null', function(assert) {
  let oldGetComputedStyle = window.getComputedStyle;

  window.getComputedStyle = function() {
    return null;
  };

  this.player.src({
    src: 'master.m3u8',
    type: 'application/vnd.apple.mpegurl'
  });

  this.clock.tick(1);

  openMediaSource(this.player, this.clock);
  // master
  this.standardXHRResponse(this.requests.shift());
  // media
  this.standardXHRResponse(this.requests.shift());

  this.player.tech_.hls.selectPlaylist();
  assert.ok(true, 'should not throw');
  window.getComputedStyle = oldGetComputedStyle;

  // verify stats
  assert.equal(this.player.tech_.hls.stats.bandwidth, 4194304, 'default');
});

QUnit.test('resolves relative key URLs against the playlist', function(assert) {
  this.player.src({
    src: 'https://example.com/media.m3u8',
    type: 'application/vnd.apple.mpegurl'
  });

  this.clock.tick(1);

  openMediaSource(this.player, this.clock);
  this.requests.shift()
    .respond(200, null,
             '#EXTM3U\n' +
             '#EXT-X-MEDIA-SEQUENCE:5\n' +
             '#EXT-X-KEY:METHOD=AES-128,URI="key.php?r=52"\n' +
             '#EXTINF:2.833,\n' +
             'http://media.example.com/fileSequence52-A.ts\n' +
             '#EXT-X-ENDLIST\n');
  this.clock.tick(1);

  assert.equal(this.requests[0].url,
               'https://example.com/key.php?r=52',
               'resolves the key URL');
});

QUnit.test('adds 1 default audio track if we have not parsed any and the playlist is loaded', function(assert) {
  this.player.src({
    src: 'manifest/master.m3u8',
    type: 'application/vnd.apple.mpegurl'
  });

  this.clock.tick(1);

  assert.equal(this.player.audioTracks().length, 0, 'zero audio tracks at load time');

  openMediaSource(this.player, this.clock);

  // master
  this.standardXHRResponse(this.requests.shift());
  // media
  this.standardXHRResponse(this.requests.shift());

  assert.equal(this.player.audioTracks().length, 1, 'one audio track after load');
  assert.equal(this.player.audioTracks()[0].label, 'default', 'set the label');
});

QUnit.test('adds 1 default audio track if in flash mode', function(assert) {
  let hlsOptions = videojs.options.hls;

  this.player.dispose();
  videojs.options.hls = {
    mode: 'flash'
  };

  this.player = createPlayer();

  this.player.src({
    src: 'manifest/multipleAudioGroups.m3u8',
    type: 'application/vnd.apple.mpegurl'
  });

  this.clock.tick(1);

  assert.equal(this.player.audioTracks().length, 0, 'zero audio tracks at load time');

  openMediaSource(this.player, this.clock);

  // master
  this.standardXHRResponse(this.requests.shift());
  // media
  this.standardXHRResponse(this.requests.shift());

  assert.equal(this.player.audioTracks().length, 1, 'one audio track after load');
  assert.equal(this.player.audioTracks()[0].label, 'default', 'set the label');

  videojs.options.hls = hlsOptions;
});

QUnit.test('adds audio tracks if we have parsed some from a playlist', function(assert) {
  this.player.src({
    src: 'manifest/multipleAudioGroups.m3u8',
    type: 'application/vnd.apple.mpegurl'
  });

  this.clock.tick(1);

  assert.equal(this.player.audioTracks().length, 0, 'zero audio tracks at load time');

  openMediaSource(this.player, this.clock);

  // master
  this.standardXHRResponse(this.requests.shift());
  // media
  this.standardXHRResponse(this.requests.shift());
  let vjsAudioTracks = this.player.audioTracks();

  assert.equal(vjsAudioTracks.length, 3, '3 active vjs tracks');

  assert.equal(vjsAudioTracks[0].enabled, true, 'default track is enabled');

  vjsAudioTracks[1].enabled = true;
  assert.equal(vjsAudioTracks[1].enabled, true, 'new track is enabled on vjs');
  assert.equal(vjsAudioTracks[0].enabled, false, 'main track is disabled');
});

QUnit.test('when audioinfo changes on an independent audio track in Firefox 48 & below, the enabled track is blacklisted and removed', function(assert) {
  let audioTracks = this.player.audioTracks();
  let oldLabel;

  videojs.browser.IS_FIREFOX = true;
  let origSupportsAudioInfoChange_ = videojs.Hls.supportsAudioInfoChange_;

  videojs.Hls.supportsAudioInfoChange_ = () => false;

  this.player.src({
    src: 'manifest/multipleAudioGroups.m3u8',
    type: 'application/vnd.apple.mpegurl'
  });

  this.clock.tick(1);

  let hls = this.player.tech_.hls;
  let mpc = hls.masterPlaylistController_;

  openMediaSource(this.player, this.clock);

  // master
  this.standardXHRResponse(this.requests.shift());
  // media
  this.standardXHRResponse(this.requests.shift());
  assert.equal(audioTracks.length, 3, 'three audio track after load');

  let defaultTrack = mpc.activeAudioGroup().filter((track) => {
    return track.properties_.default;
  })[0];

  // initial audio info
  hls.mediaSource.trigger({ type: 'audioinfo', info: { foo: 'bar' }});
  oldLabel = audioTracks[1].label;

  // simulate audio info change and mock things
  audioTracks[1].enabled = true;
  hls.mediaSource.trigger({ type: 'audioinfo', info: { bar: 'foo' }});

  assert.equal(audioTracks.length, 2, 'two audio tracks after bad audioinfo change');
  assert.notEqual(audioTracks[1].label, oldLabel, 'audio track at index 1 is not the same');
  assert.equal(defaultTrack.enabled, true, 'default track is enabled again');
  assert.equal(this.env.log.warn.calls, 1, 'firefox issue warning logged');
  videojs.Hls.supportsAudioInfoChange_ = origSupportsAudioInfoChange_;
});

QUnit.test('audioinfo changes with one track, blacklist playlist on Firefox 48 & below', function(assert) {
  let audioTracks = this.player.audioTracks();

  videojs.browser.IS_FIREFOX = true;
  let origSupportsAudioInfoChange_ = videojs.Hls.supportsAudioInfoChange_;

  videojs.Hls.supportsAudioInfoChange_ = () => false;

  this.player.src({
    src: 'manifest/master.m3u8',
    type: 'application/vnd.apple.mpegurl'
  });

  this.clock.tick(1);

  assert.equal(audioTracks.length, 0, 'zero audio tracks at load time');
  openMediaSource(this.player, this.clock);
  this.standardXHRResponse(this.requests.shift());
  this.standardXHRResponse(this.requests.shift());
  assert.equal(audioTracks.length, 1, 'one audio track after load');

  let mpc = this.player.tech_.hls.masterPlaylistController_;
  let oldMedia = mpc.media();

  // initial audio info
  mpc.mediaSource.trigger({type: 'audioinfo', info: { foo: 'bar' }});

  // simulate audio info change in main track
  mpc.mediaSource.trigger({type: 'audioinfo', info: { bar: 'foo' }});

  assert.equal(audioTracks.length, 1, 'still have one audio track');
  assert.ok(oldMedia.excludeUntil > 0, 'blacklisted old playlist');
  assert.equal(this.env.log.warn.calls, 2, 'firefox issue warning logged');
  videojs.Hls.supportsAudioInfoChange_ = origSupportsAudioInfoChange_;
});

QUnit.test('changing audioinfo for muxed audio blacklists the current playlist in Firefox', function(assert) {
  let audioTracks = this.player.audioTracks();

  videojs.browser.IS_FIREFOX = true;
  let origSupportsAudioInfoChange_ = videojs.Hls.supportsAudioInfoChange_;

  videojs.Hls.supportsAudioInfoChange_ = () => false;

  this.player.src({
    src: 'manifest/multipleAudioGroupsCombinedMain.m3u8',
    type: 'application/vnd.apple.mpegurl'
  });

  this.clock.tick(1);

  assert.equal(audioTracks.length, 0, 'zero audio tracks at load time');
  openMediaSource(this.player, this.clock);
  let hls = this.player.tech_.hls;
  let mpc = hls.masterPlaylistController_;

  // master
  this.standardXHRResponse(this.requests.shift());
  // video media
  this.standardXHRResponse(this.requests.shift());
  // video segments
  this.standardXHRResponse(this.requests.shift());
  this.standardXHRResponse(this.requests.shift());
  // audio media
  this.standardXHRResponse(this.requests.shift());
  // ignore audio requests
  this.requests.length = 0;
  assert.equal(audioTracks.length, 3, 'three audio track after load');

  // force audio group with combined audio to enabled
  mpc.masterPlaylistLoader_.media(mpc.master().playlists[0]);
  this.requests.shift().respond(200, null,
                                '#EXTM3U\n' +
                                '#EXTINF:10,\n' +
                                '0.ts\n' +
                                '#EXT-X-ENDLIST\n');

  let defaultTrack = mpc.activeAudioGroup().filter((track) => {
    return track.properties_.default;
  })[0];
  let oldPlaylist = mpc.media();

  // initial audio info
  mpc.mediaSource.trigger({type: 'audioinfo', info: { foo: 'bar' }});

  // simulate audio info change
  mpc.mediaSource.trigger({type: 'audioinfo', info: { bar: 'foo' }});

  audioTracks = this.player.audioTracks();
  assert.equal(audioTracks.length, 3, 'three audio tracks after bad audioinfo change');
  assert.equal(defaultTrack.enabled, true, 'default audio still enabled');
  assert.ok(oldPlaylist.excludeUntil > 0, 'blacklisted the old playlist');
  assert.equal(this.env.log.warn.calls, 2, 'firefox issue warning logged');
  videojs.Hls.supportsAudioInfoChange_ = origSupportsAudioInfoChange_;
});

QUnit.test('cleans up the buffer when loading live segments', function(assert) {
  let removes = [];
  let seekable = videojs.createTimeRanges([[0, 70]]);

  this.player.src({
    src: 'liveStart30sBefore.m3u8',
    type: 'application/vnd.apple.mpegurl'
  });

  this.clock.tick(1);

  openMediaSource(this.player, this.clock);

  this.player.tech_.hls.masterPlaylistController_.seekable = function() {
    return seekable;
  };

  // This is so we do not track first call to remove during segment loader init
  this.player.tech_.hls.masterPlaylistController_.mainSegmentLoader_.resetEverything = function() {
    this.resetLoader();
  };

  this.player.tech_.hls.mediaSource.addSourceBuffer = () => {
    let buffer = new (videojs.extend(videojs.EventTarget, {
      constructor() {},
      abort() {},
      buffered: videojs.createTimeRange(),
      appendBuffer() {},
      remove(start, end) {
        removes.push([start, end]);
      }
    }))();

    this.player.tech_.hls.mediaSource.sourceBuffers = [buffer];
    return buffer;
  };
  this.player.tech_.hls.bandwidth = 20e10;
  this.player.tech_.triggerReady();
  this.standardXHRResponse(this.requests[0]);

  this.player.tech_.hls.playlists.trigger('loadedmetadata');
  this.player.tech_.trigger('canplay');
  this.player.tech_.paused = function() {
    return false;
  };
  this.player.tech_.trigger('play');
  this.clock.tick(1);

  // request first playable segment
  this.standardXHRResponse(this.requests[1]);
  this.clock.tick(1);
  this.player.tech_.hls.mediaSource.sourceBuffers[0].trigger('updateend');

  this.clock.tick(1);

  // request second playable segment
  this.standardXHRResponse(this.requests[2]);

  assert.strictEqual(this.requests[0].url, 'liveStart30sBefore.m3u8',
                    'master playlist requested');
  assert.equal(removes.length, 1, 'remove called');
  // segment-loader removes at currentTime - 30
  assert.deepEqual(removes[0], [0, 40],
                  'remove called with the right range');

  // verify stats
  assert.equal(this.player.tech_.hls.stats.mediaBytesTransferred, 2048, '2048 bytes');
  assert.equal(this.player.tech_.hls.stats.mediaRequests, 2, '2 requests');
});

QUnit.test('cleans up the buffer based on currentTime when loading a live segment ' +
           'if seekable start is after currentTime', function(assert) {
  let removes = [];
  let seekable = videojs.createTimeRanges([[0, 80]]);

  this.player.src({
    src: 'liveStart30sBefore.m3u8',
    type: 'application/vnd.apple.mpegurl'
  });
  openMediaSource(this.player, this.clock);
  this.player.tech_.hls.masterPlaylistController_.seekable = function() {
    return seekable;
  };

  // This is so we do not track first call to remove during segment loader init
  this.player.tech_.hls.masterPlaylistController_.mainSegmentLoader_.resetEverything = function() {
    this.resetLoader();
  };

  this.player.tech_.hls.mediaSource.addSourceBuffer = () => {
    let buffer = new (videojs.extend(videojs.EventTarget, {
      constructor() {},
      abort() {},
      buffered: videojs.createTimeRange(),
      appendBuffer() {},
      remove(start, end) {
        removes.push([start, end]);
      }
    }))();

    this.player.tech_.hls.mediaSource.sourceBuffers = [buffer];
    return buffer;

  };
  this.player.tech_.hls.bandwidth = 20e10;
  this.player.tech_.triggerReady();
  this.standardXHRResponse(this.requests[0]);
  this.player.tech_.hls.playlists.trigger('loadedmetadata');
  this.player.tech_.trigger('canplay');

  this.player.tech_.paused = function() {
    return false;
  };

  this.player.tech_.trigger('play');
  this.clock.tick(1);

  // request first playable segment
  this.standardXHRResponse(this.requests[1]);

  this.clock.tick(1);
  this.player.tech_.hls.mediaSource.sourceBuffers[0].trigger('updateend');

  // Change seekable so that it starts *after* the currentTime which was set
  // based on the previous seekable range (the end of 80)
  seekable = videojs.createTimeRanges([[100, 120]]);

  this.clock.tick(1);

  // request second playable segment
  this.standardXHRResponse(this.requests[2]);

  assert.strictEqual(this.requests[0].url, 'liveStart30sBefore.m3u8', 'master playlist requested');
  assert.equal(removes.length, 1, 'remove called');
  assert.deepEqual(removes[0], [0, 80 - 30], 'remove called with the right range');
});

QUnit.test('cleans up the buffer when loading VOD segments', function(assert) {
  let removes = [];

  this.player.src({
    src: 'manifest/master.m3u8',
    type: 'application/vnd.apple.mpegurl'
  });

  this.clock.tick(1);

  openMediaSource(this.player, this.clock);

  // This is so we do not track first call to remove during segment loader init
  this.player.tech_.hls.masterPlaylistController_.mainSegmentLoader_.resetEverything = function() {
    this.resetLoader();
  };

  this.player.tech_.hls.mediaSource.addSourceBuffer = () => {
    let buffer = new (videojs.extend(videojs.EventTarget, {
      constructor() {},
      abort() {},
      buffered: videojs.createTimeRange(),
      appendBuffer() {},
      remove(start, end) {
        removes.push([start, end]);
      }
    }))();

    this.player.tech_.hls.mediaSource.sourceBuffers = [buffer];
    return buffer;

  };
  this.player.width(640);
  this.player.height(360);
  this.player.tech_.hls.bandwidth = 20e10;
  this.standardXHRResponse(this.requests[0]);
  this.standardXHRResponse(this.requests[1]);
  this.standardXHRResponse(this.requests[2]);
  this.clock.tick(1);
  this.player.currentTime(120);
  this.player.tech_.hls.mediaSource.sourceBuffers[0].trigger('updateend');
  this.clock.tick(1);
  this.standardXHRResponse(this.requests[3]);

  assert.strictEqual(this.requests[0].url, 'manifest/master.m3u8',
                    'master playlist requested');
  assert.strictEqual(this.requests[1].url, absoluteUrl('manifest/media3.m3u8'),
                    'media playlist requested');
  assert.equal(removes.length, 1, 'remove called');
  assert.deepEqual(removes[0], [0, 120 - 30], 'remove called with the right range');
});

QUnit.test('when mediaGroup changes enabled track should not change', function(assert) {
  let hlsAudioChangeEvents = 0;

  this.player.src({
    src: 'manifest/multipleAudioGroups.m3u8',
    type: 'application/vnd.apple.mpegurl'
  });

  this.clock.tick(1);

  openMediaSource(this.player, this.clock);

  this.player.tech_.on('usage', (event) => {
    if (event.name === 'hls-audio-change') {
      hlsAudioChangeEvents++;
    }
  });

  // master
  this.standardXHRResponse(this.requests.shift());
  // video media
  this.standardXHRResponse(this.requests.shift());
  let hls = this.player.tech_.hls;
  let mpc = hls.masterPlaylistController_;
  let audioTracks = this.player.audioTracks();

  assert.equal(hlsAudioChangeEvents, 0, 'no hls-audio-change event was fired');
  assert.equal(audioTracks.length, 3, 'three audio tracks after load');
  assert.equal(audioTracks[0].enabled, true, 'track one enabled after load');

  let oldMediaGroup = hls.playlists.media().attributes.AUDIO;

  // clear out any outstanding requests
  this.requests.length = 0;
  // force mpc to select a playlist from a new media group
  mpc.masterPlaylistLoader_.media(mpc.master().playlists[0]);
  this.clock.tick(1);

  // video media
  this.standardXHRResponse(this.requests.shift());

  assert.notEqual(oldMediaGroup, hls.playlists.media().attributes.AUDIO, 'selected a new playlist');
  audioTracks = this.player.audioTracks();

  assert.equal(audioTracks.length, 3, 'three audio tracks after changing mediaGroup');
  assert.ok(audioTracks[0].properties_.default, 'track one should be the default');
  assert.ok(audioTracks[0].enabled, 'enabled the default track');
  assert.notOk(audioTracks[1].enabled, 'disabled track two');
  assert.notOk(audioTracks[2].enabled, 'disabled track three');

  audioTracks[1].enabled = true;
  assert.notOk(audioTracks[0].enabled, 'disabled track one');
  assert.ok(audioTracks[1].enabled, 'enabled track two');
  assert.notOk(audioTracks[2].enabled, 'disabled track three');

  oldMediaGroup = hls.playlists.media().attributes.AUDIO;
  // clear out any outstanding requests
  this.requests.length = 0;
  // swap back to the old media group
  // this playlist is already loaded so no new requests are made
  mpc.masterPlaylistLoader_.media(mpc.master().playlists[3]);
  this.clock.tick(1);

  assert.notEqual(oldMediaGroup, hls.playlists.media().attributes.AUDIO, 'selected a new playlist');
  audioTracks = this.player.audioTracks();

  assert.equal(hlsAudioChangeEvents, 1, 'an hls-audio-change event was fired');
  assert.equal(audioTracks.length, 3, 'three audio tracks after reverting mediaGroup');
  assert.ok(audioTracks[0].properties_.default, 'track one should be the default');
  assert.notOk(audioTracks[0].enabled, 'the default track is still disabled');
  assert.ok(audioTracks[1].enabled, 'track two is still enabled');
  assert.notOk(audioTracks[2].enabled, 'track three is still disabled');
});

QUnit.test('Allows specifying the beforeRequest function on the player', function(assert) {
  let beforeRequestCalled = false;

  this.player.src({
    src: 'master.m3u8',
    type: 'application/vnd.apple.mpegurl'
  });

  this.clock.tick(1);

  openMediaSource(this.player, this.clock);

  this.player.tech_.hls.xhr.beforeRequest = function() {
    beforeRequestCalled = true;
  };
  // master
  this.standardXHRResponse(this.requests.shift());
  // media
  this.standardXHRResponse(this.requests.shift());

  assert.ok(beforeRequestCalled, 'beforeRequest was called');

  // verify stats
  assert.equal(this.player.tech_.hls.stats.bandwidth, 4194304, 'default');
});

QUnit.test('Allows specifying the beforeRequest function globally', function(assert) {
  let beforeRequestCalled = false;

  videojs.Hls.xhr.beforeRequest = function() {
    beforeRequestCalled = true;
  };

  this.player.src({
    src: 'master.m3u8',
    type: 'application/vnd.apple.mpegurl'
  });

  this.clock.tick(1);

  openMediaSource(this.player, this.clock);
  // master
  this.standardXHRResponse(this.requests.shift());

  assert.ok(beforeRequestCalled, 'beforeRequest was called');

  delete videojs.Hls.xhr.beforeRequest;

  // verify stats
  assert.equal(this.player.tech_.hls.stats.bandwidth, 4194304, 'default');
});

QUnit.test('Allows overriding the global beforeRequest function', function(assert) {
  let beforeGlobalRequestCalled = 0;
  let beforeLocalRequestCalled = 0;

  videojs.Hls.xhr.beforeRequest = function() {
    beforeGlobalRequestCalled++;
  };

  this.player.src({
    src: 'master.m3u8',
    type: 'application/vnd.apple.mpegurl'
  });

  this.clock.tick(1);

  openMediaSource(this.player, this.clock);

  this.player.tech_.hls.xhr.beforeRequest = function() {
    beforeLocalRequestCalled++;
  };
  // master
  this.standardXHRResponse(this.requests.shift());
  // media
  this.standardXHRResponse(this.requests.shift());
  // ts
  this.standardXHRResponse(this.requests.shift());

  assert.equal(beforeLocalRequestCalled, 2, 'local beforeRequest was called twice ' +
                                           'for the media playlist and media');
  assert.equal(beforeGlobalRequestCalled, 1, 'global beforeRequest was called once ' +
                                            'for the master playlist');

  delete videojs.Hls.xhr.beforeRequest;

  // verify stats
  assert.equal(this.player.tech_.hls.stats.mediaBytesTransferred, 1024, 'seen above');
  assert.equal(this.player.tech_.hls.stats.mediaRequests, 1, 'one segment request');
});

QUnit.test('passes useCueTags hls option to master playlist controller', function(assert) {
  this.player.src({
    src: 'master.m3u8',
    type: 'application/vnd.apple.mpegurl'
  });

  this.clock.tick(1);

  assert.ok(!this.player.tech_.hls.masterPlaylistController_.useCueTags_,
           'useCueTags is falsy by default');

  let origHlsOptions = videojs.options.hls;

  videojs.options.hls = {
    useCueTags: true
  };

  this.player.dispose();
  this.player = createPlayer();
  this.player.src({
    src: 'http://example.com/media.m3u8',
    type: 'application/vnd.apple.mpegurl'
  });

  this.clock.tick(1);

  assert.ok(this.player.tech_.hls.masterPlaylistController_.useCueTags_,
           'useCueTags passed to master playlist controller');

  videojs.options.hls = origHlsOptions;
});

QUnit.test('populates quality levels list when available', function(assert) {
  this.player.src({
    src: 'manifest/master.m3u8',
    type: 'application/vnd.apple.mpegurl'
  });

  this.clock.tick(1);

  openMediaSource(this.player, this.clock);

  assert.ok(this.player.tech_.hls.qualityLevels_, 'added quality levels');

  let qualityLevels = this.player.qualityLevels();
  let addCount = 0;
  let changeCount = 0;

  qualityLevels.on('addqualitylevel', () => {
    addCount++;
  });

  qualityLevels.on('change', () => {
    changeCount++;
  });

  // master
  this.standardXHRResponse(this.requests.shift());
  // media
  this.standardXHRResponse(this.requests.shift());

  assert.equal(addCount, 4, 'four levels added from master');
  assert.equal(changeCount, 1, 'selected initial quality level');

  this.player.dispose();
  this.player = createPlayer({}, {
    src: 'http://example.com/media.m3u8',
    type: 'application/vnd.apple.mpegurl'
  }, this.clock);
  openMediaSource(this.player, this.clock);

  assert.ok(this.player.tech_.hls.qualityLevels_, 'added quality levels from video with source');
});

QUnit.module('HLS Integration', {
  beforeEach(assert) {
    this.env = useFakeEnvironment(assert);
    this.requests = this.env.requests;
    this.mse = useFakeMediaSource();
    this.tech = new (videojs.getTech('Html5'))({});
    this.clock = this.env.clock;

    this.standardXHRResponse = (request, data) => {
      standardXHRResponse(request, data);

      // Because SegmentLoader#fillBuffer_ is now scheduled asynchronously
      // we have to use clock.tick to get the expected side effects of
      // SegmentLoader#handleUpdateEnd_
      this.clock.tick(1);
    };

    videojs.HlsHandler.prototype.setupQualityLevels_ = () => {};
  },
  afterEach() {
    this.env.restore();
    this.mse.restore();
    videojs.HlsHandler.prototype.setupQualityLevels_ = ogHlsHandlerSetupQualityLevels;
  }
});

QUnit.test('does not error when MediaSource is not defined', function(assert) {
  window.MediaSource = null;

  let hls = HlsSourceHandler('html5').handleSource({
    src: 'manifest/alternateAudio.m3u8',
    type: 'application/vnd.apple.mpegurl'
  }, this.tech);

  hls.mediaSource.trigger('sourceopen');
  // master
  this.standardXHRResponse(this.requests.shift());
  // media
  this.standardXHRResponse(this.requests.shift());

  assert.ok(true, 'did not throw an exception');
});

QUnit.test('aborts all in-flight work when disposed', function(assert) {
  let hls = HlsSourceHandler('html5').handleSource({
    src: 'manifest/master.m3u8',
    type: 'application/vnd.apple.mpegurl'
  }, this.tech);

  hls.mediaSource.trigger('sourceopen');
  // master
  this.standardXHRResponse(this.requests.shift());
  // media
  this.standardXHRResponse(this.requests.shift());

  hls.dispose();
  assert.ok(this.requests[0].aborted, 'aborted the old segment request');
  hls.mediaSource.sourceBuffers.forEach(sourceBuffer => {
    let lastUpdate = sourceBuffer.updates_[sourceBuffer.updates_.length - 1];

    assert.ok(lastUpdate.abort, 'aborted the source buffer');
  });
});

QUnit.test('stats are reset on dispose', function(assert) {
  let hls = HlsSourceHandler('html5').handleSource({
    src: 'manifest/master.m3u8',
    type: 'application/vnd.apple.mpegurl'
  }, this.tech);

  hls.mediaSource.trigger('sourceopen');
  // master
  this.standardXHRResponse(this.requests.shift());
  // media
  this.standardXHRResponse(this.requests.shift());

  // media
  this.standardXHRResponse(this.requests.shift());

  assert.equal(hls.stats.mediaBytesTransferred, 1024, 'stat is set');
  hls.dispose();
  assert.equal(hls.stats.mediaBytesTransferred, 0, 'stat is reset');
});

QUnit.test('detects fullscreen and triggers a quality change', function(assert) {
  let qualityChanges = 0;
  let hls = HlsSourceHandler('html5').handleSource({
    src: 'manifest/master.m3u8',
    type: 'application/vnd.apple.mpegurl'
  }, this.tech);
  let fullscreenElementName;

  ['fullscreenElement', 'webkitFullscreenElement',
   'mozFullScreenElement', 'msFullscreenElement'
  ].forEach((name) => {
    if (!fullscreenElementName && !document.hasOwnProperty(name)) {
      fullscreenElementName = name;
    }
  });

  hls.masterPlaylistController_.fastQualityChange_ = function() {
    qualityChanges++;
  };

  // take advantage of capability detection to mock fullscreen activation
  document[fullscreenElementName] = this.tech.el();
  Events.trigger(document, 'fullscreenchange');

  assert.equal(qualityChanges, 1, 'made a fast quality change');

  // don't do a fast quality change when returning from fullscreen;
  // allow the video element to rescale the already buffered video
  document[fullscreenElementName] = null;
  Events.trigger(document, 'fullscreenchange');

  assert.equal(qualityChanges, 1, 'did not make another quality change');
});

QUnit.test('downloads additional playlists if required', function(assert) {
  let originalPlaylist;
  let hls = HlsSourceHandler('html5').handleSource({
    src: 'manifest/master.m3u8',
    type: 'application/vnd.apple.mpegurl'
  }, this.tech);

  // Make segment metadata noop since most test segments dont have real data
  hls.masterPlaylistController_.mainSegmentLoader_.addSegmentMetadataCue_ = () => {};

  hls.mediaSource.trigger('sourceopen');
  hls.bandwidth = 1;
  // master
  this.standardXHRResponse(this.requests[0]);
  // media
  this.standardXHRResponse(this.requests[1]);
  originalPlaylist = hls.playlists.media();
  hls.masterPlaylistController_.mainSegmentLoader_.mediaIndex = 0;

  // the playlist selection is revisited after a new segment is downloaded
  this.requests[2].bandwidth = 3000000;
  // segment
  this.standardXHRResponse(this.requests[2]);
  // update the buffer to reflect the appended segment, and have enough buffer to
  // change playlist
  this.tech.buffered = () => videojs.createTimeRanges([[0, 30]]);
  hls.mediaSource.sourceBuffers[0].trigger('updateend');

  // new media
  this.standardXHRResponse(this.requests[3]);

  assert.ok((/manifest\/media\d+.m3u8$/).test(this.requests[3].url),
           'made a playlist request');
  assert.notEqual(originalPlaylist.resolvedUri,
                 hls.playlists.media().resolvedUri,
                 'a new playlists was selected');
  assert.ok(hls.playlists.media().segments, 'segments are now available');

  // verify stats
  assert.equal(hls.stats.bandwidth, 3000000, 'default');
  assert.equal(hls.stats.mediaBytesTransferred, 1024, '1024 bytes');
  assert.equal(hls.stats.mediaRequests, 1, '1 request');
});

QUnit.test('waits to download new segments until the media playlist is stable', function(assert) {
  let sourceBuffer;
  let hls = HlsSourceHandler('html5').handleSource({
    src: 'manifest/master.m3u8',
    type: 'application/vnd.apple.mpegurl'
  }, this.tech);

  hls.masterPlaylistController_.mainSegmentLoader_.addSegmentMetadataCue_ = () => {};

  hls.mediaSource.trigger('sourceopen');

  // make sure we stay on the lowest variant
  hls.bandwidth = 1;
  // master
  this.standardXHRResponse(this.requests.shift());

  // media1
  this.standardXHRResponse(this.requests.shift());

  // source buffer created after media source is open and first media playlist is selected
  sourceBuffer = hls.mediaSource.sourceBuffers[0];
  hls.masterPlaylistController_.mainSegmentLoader_.mediaIndex = 0;

  // segment 0
  this.standardXHRResponse(this.requests.shift());
  // update the buffer to reflect the appended segment, and have enough buffer to
  // change playlist
  this.tech.buffered = () => videojs.createTimeRanges([[0, 30]]);
  // no time has elapsed, so bandwidth is really high and we'll switch
  // playlists
  sourceBuffer.trigger('updateend');

  assert.equal(this.requests.length, 1, 'only the playlist request outstanding');
  this.clock.tick(10 * 1000);
  assert.equal(this.requests.length, 1, 'delays segment fetching');

  // another media playlist
  this.standardXHRResponse(this.requests.shift());
  this.clock.tick(10 * 1000);
  assert.equal(this.requests.length, 1, 'resumes segment fetching');

  // verify stats
  assert.equal(hls.stats.bandwidth, Infinity, 'default');
  assert.equal(hls.stats.mediaBytesTransferred, 1024, '1024 bytes');
  assert.equal(hls.stats.mediaRequests, 1, '1 request');
});

QUnit.test('live playlist starts three target durations before live', function(assert) {
  let hls = HlsSourceHandler('html5').handleSource({
    src: 'manifest/master.m3u8',
    type: 'application/vnd.apple.mpegurl'
  }, this.tech);

  hls.mediaSource.trigger('sourceopen');
  this.requests.shift().respond(200, null,
                                '#EXTM3U\n' +
                                '#EXT-X-MEDIA-SEQUENCE:101\n' +
                                '#EXTINF:10,\n' +
                                '0.ts\n' +
                                '#EXTINF:10,\n' +
                                '1.ts\n' +
                                '#EXTINF:10,\n' +
                                '2.ts\n' +
                                '#EXTINF:10,\n' +
                                '3.ts\n' +
                                '#EXTINF:10,\n' +
                                '4.ts\n');

  assert.equal(this.requests.length, 0, 'no outstanding segment request');

  this.tech.paused = function() {
    return false;
  };
  this.tech.trigger('play');
  this.clock.tick(1);
  assert.equal(this.tech.currentTime(),
              hls.seekable().end(0),
              'seeked to the seekable end');

  assert.equal(this.requests.length, 1, 'begins buffering');

});

QUnit.test('uses user defined selectPlaylist from HlsHandler if specified', function(assert) {
  let origStandardPlaylistSelector = Hls.STANDARD_PLAYLIST_SELECTOR;
  let defaultSelectPlaylistCount = 0;

  Hls.STANDARD_PLAYLIST_SELECTOR = () => defaultSelectPlaylistCount++;

  let hls = HlsSourceHandler('html5').handleSource({
    src: 'manifest/master.m3u8',
    type: 'application/vnd.apple.mpegurl'
  }, this.tech);

  hls.masterPlaylistController_.selectPlaylist();
  assert.equal(defaultSelectPlaylistCount, 1, 'uses default playlist selector');

  defaultSelectPlaylistCount = 0;

  let newSelectPlaylistCount = 0;
  let newSelectPlaylist = () => newSelectPlaylistCount++;

  HlsHandler.prototype.selectPlaylist = newSelectPlaylist;

  hls = HlsSourceHandler('html5').handleSource({
    src: 'manifest/master.m3u8',
    type: 'application/vnd.apple.mpegurl'
  }, this.tech);

  hls.masterPlaylistController_.selectPlaylist();
  assert.equal(defaultSelectPlaylistCount, 0, 'standard playlist selector not run');
  assert.equal(newSelectPlaylistCount, 1, 'uses overridden playlist selector');

  newSelectPlaylistCount = 0;

  let setSelectPlaylistCount = 0;

  hls.selectPlaylist = () => setSelectPlaylistCount++;

  hls.masterPlaylistController_.selectPlaylist();
  assert.equal(defaultSelectPlaylistCount, 0, 'standard playlist selector not run');
  assert.equal(newSelectPlaylistCount, 0, 'overridden playlist selector not run');
  assert.equal(setSelectPlaylistCount, 1, 'uses set playlist selector');

  Hls.STANDARD_PLAYLIST_SELECTOR = origStandardPlaylistSelector;
  delete HlsHandler.prototype.selectPlaylist;
});

QUnit.module('HLS - Encryption', {
  beforeEach(assert) {
    this.env = useFakeEnvironment(assert);
    this.requests = this.env.requests;
    this.mse = useFakeMediaSource();
    this.tech = new (videojs.getTech('Html5'))({});
    this.clock = this.env.clock;

    this.standardXHRResponse = (request, data) => {
      standardXHRResponse(request, data);

      // Because SegmentLoader#fillBuffer_ is now scheduled asynchronously
      // we have to use clock.tick to get the expected side effects of
      // SegmentLoader#handleUpdateEnd_
      this.clock.tick(1);
    };

    videojs.HlsHandler.prototype.setupQualityLevels_ = () => {};
  },
  afterEach() {
    this.env.restore();
    this.mse.restore();
    videojs.HlsHandler.prototype.setupQualityLevels_ = ogHlsHandlerSetupQualityLevels;
  }
});

QUnit.test('blacklists playlist if key requests fail', function(assert) {
  let hls = HlsSourceHandler('html5').handleSource({
    src: 'manifest/encrypted-master.m3u8',
    type: 'application/vnd.apple.mpegurl'
  }, this.tech);

  hls.mediaSource.trigger('sourceopen');
  this.requests.shift()
    .respond(200, null,
              '#EXTM3U\n' +
              '#EXT-X-STREAM-INF:BANDWIDTH=1000\n' +
              'media.m3u8\n' +
              '#EXT-X-STREAM-INF:BANDWIDTH=1\n' +
              'media1.m3u8\n');
  this.requests.shift()
    .respond(200, null,
             '#EXTM3U\n' +
             '#EXT-X-KEY:METHOD=AES-128,URI="htts://priv.example.com/key.php?r=52"\n' +
             '#EXTINF:2.833,\n' +
             'http://media.example.com/fileSequence52-A.ts\n' +
             '#EXT-X-KEY:METHOD=AES-128,URI="htts://priv.example.com/key.php?r=53"\n' +
             '#EXTINF:15.0,\n' +
             'http://media.example.com/fileSequence53-A.ts\n' +
             '#EXT-X-ENDLIST\n');
  this.clock.tick(1);

  // segment 1
  if (/key\.php/i.test(this.requests[0].url)) {
    this.standardXHRResponse(this.requests.pop());
  } else {
    this.standardXHRResponse(this.requests.shift());
  }
  // fail key
  this.requests.shift().respond(404);

  assert.ok(hls.playlists.media().excludeUntil > 0,
           'playlist blacklisted');
  assert.equal(this.env.log.warn.calls, 1, 'logged warning for blacklist');
});

QUnit.test('treats invalid keys as a key request failure and blacklists playlist', function(assert) {
  let hls = HlsSourceHandler('html5').handleSource({
    src: 'manifest/encrypted-master.m3u8',
    type: 'application/vnd.apple.mpegurl'
  }, this.tech);

  hls.mediaSource.trigger('sourceopen');
  this.requests.shift()
    .respond(200, null,
              '#EXTM3U\n' +
              '#EXT-X-STREAM-INF:BANDWIDTH=1000\n' +
              'media.m3u8\n' +
              '#EXT-X-STREAM-INF:BANDWIDTH=1\n' +
              'media1.m3u8\n');
  this.requests.shift()
    .respond(200, null,
             '#EXTM3U\n' +
             '#EXT-X-MEDIA-SEQUENCE:5\n' +
             '#EXT-X-KEY:METHOD=AES-128,URI="https://priv.example.com/key.php?r=52"\n' +
             '#EXTINF:2.833,\n' +
             'http://media.example.com/fileSequence52-A.ts\n' +
             '#EXT-X-KEY:METHOD=NONE\n' +
             '#EXTINF:15.0,\n' +
             'http://media.example.com/fileSequence52-B.ts\n' +
             '#EXT-X-ENDLIST\n');
  this.clock.tick(1);

  // segment request
  this.standardXHRResponse(this.requests.pop());

  assert.equal(this.requests[0].url,
              'https://priv.example.com/key.php?r=52',
              'requested the key');
  // keys *should* be 16 bytes long -- this one is too small
  this.requests[0].response = new Uint8Array(1).buffer;
  this.requests.shift().respond(200, null, '');
  this.clock.tick(1);

  // blacklist this playlist
  assert.ok(hls.playlists.media().excludeUntil > 0,
           'blacklisted playlist');
  assert.equal(this.env.log.warn.calls, 1, 'logged warning for blacklist');

  // verify stats
  assert.equal(hls.stats.mediaBytesTransferred, 1024, '1024 bytes');
  assert.equal(hls.stats.mediaRequests, 1, '1 request');
});<|MERGE_RESOLUTION|>--- conflicted
+++ resolved
@@ -137,15 +137,13 @@
     type: 'application/vnd.apple.mpegurl'
   });
 
-<<<<<<< HEAD
-  this.clock.tick(1);
-=======
+  this.clock.tick(1);
+
   this.player.tech_.on('usage', (event) => {
     if (event.name === 'hls-player-access') {
       hlsPlayerAccessEvents++;
     }
   });
->>>>>>> 7353a146
 
   videojs.log.warn = (text) => {
     warning = text;
