/* eslint-disable max-len */

import document from 'global/document';
import videojs from 'video.js';
import Events from 'video.js';
import QUnit from 'qunit';
import testDataManifests from './test-manifests.js';
import {
  useFakeEnvironment,
  useFakeMediaSource,
  createPlayer,
  openMediaSource,
  standardXHRResponse,
  absoluteUrl
} from './test-helpers.js';
/* eslint-disable no-unused-vars */
// we need this so that it can register hls with videojs
import {HlsSourceHandler, HlsHandler, Hls} from '../src/videojs-contrib-hls';
import window from 'global/window';
// we need this so the plugin registers itself
import 'videojs-contrib-quality-levels';
/* eslint-enable no-unused-vars */

const Flash = videojs.getTech('Flash');
const ogHlsHandlerSetupQualityLevels = videojs.HlsHandler.prototype.setupQualityLevels_;
let nextId = 0;

// do a shallow copy of the properties of source onto the target object
const merge = function(target, source) {
  let name;

  for (name in source) {
    target[name] = source[name];
  }
};

QUnit.module('HLS', {
  beforeEach(assert) {
    this.env = useFakeEnvironment(assert);
    this.requests = this.env.requests;
    this.mse = useFakeMediaSource();
    this.clock = this.env.clock;
    this.old = {};

    // mock out Flash features for phantomjs
    this.old.Flash = videojs.mergeOptions({}, Flash);
    /* eslint-disable camelcase */
    Flash.embed = function(swf, flashVars) {
      let el = document.createElement('div');

      el.id = 'vjs_mock_flash_' + nextId++;
      el.className = 'vjs-tech vjs-mock-flash';
      el.duration = Infinity;
      el.vjs_load = function() {};
      el.vjs_getProperty = function(attr) {
        if (attr === 'buffered') {
          return [[0, 0]];
        }
        return el[attr];
      };
      el.vjs_setProperty = function(attr, value) {
        el[attr] = value;
      };
      el.vjs_src = function() {};
      el.vjs_play = function() {};
      el.vjs_discontinuity = function() {};

      if (flashVars.autoplay) {
        el.autoplay = true;
      }
      if (flashVars.preload) {
        el.preload = flashVars.preload;
      }

      el.currentTime = 0;

      return el;
    };
    /* eslint-enable camelcase */
    this.old.FlashSupported = Flash.isSupported;
    Flash.isSupported = function() {
      return true;
    };

    // store functionality that some tests need to mock
    this.old.GlobalOptions = videojs.mergeOptions(videojs.options);

    // force the HLS tech to run
    this.old.NativeHlsSupport = videojs.Hls.supportsNativeHls;
    videojs.Hls.supportsNativeHls = false;

    this.old.Decrypt = videojs.Hls.Decrypter;
    videojs.Hls.Decrypter = function() {};

    // save and restore browser detection for the Firefox-specific tests
    this.old.IS_FIREFOX = videojs.browser.IS_FIREFOX;
    this.old.IE_VERSION = videojs.browser.IE_VERSION;

    this.standardXHRResponse = (request, data) => {
      standardXHRResponse(request, data);

      // Because SegmentLoader#fillBuffer_ is now scheduled asynchronously
      // we have to use clock.tick to get the expected side effects of
      // SegmentLoader#handleUpdateEnd_
      this.clock.tick(1);
    };

    // setup a player
    this.player = createPlayer();
    this.clock.tick(1);
  },

  afterEach() {
    this.env.restore();
    this.mse.restore();

    merge(videojs.options, this.old.GlobalOptions);
    Flash.isSupported = this.old.FlashSupported;
    merge(Flash, this.old.Flash);

    videojs.Hls.supportsNativeHls = this.old.NativeHlsSupport;
    videojs.Hls.Decrypter = this.old.Decrypt;
    videojs.browser.IS_FIREFOX = this.old.IS_FIREFOX;
    videojs.browser.IE_VERSION = this.old.IE_VERSION;

    this.player.dispose();
  }
});

QUnit.test('deprecation warning is show when using player.hls', function(assert) {
  let oldWarn = videojs.log.warn;
  let warning = '';

  this.player.src({
    src: 'manifest/playlist.m3u8',
    type: 'application/vnd.apple.mpegurl'
  });

  this.clock.tick(1);

  videojs.log.warn = (text) => {
    warning = text;
  };
  let hls = this.player.hls;

  assert.equal(warning, 'player.hls is deprecated. Use player.tech_.hls instead.', 'warning would have been shown');
  assert.ok(hls, 'an instance of hls is returned by player.hls');
  videojs.log.warn = oldWarn;
});

QUnit.test('starts playing if autoplay is specified', function(assert) {
  this.player.autoplay(true);
  this.player.src({
    src: 'manifest/playlist.m3u8',
    type: 'application/vnd.apple.mpegurl'
  });

  this.clock.tick(1);

  // make sure play() is called *after* the media source opens
  openMediaSource(this.player, this.clock);

  this.standardXHRResponse(this.requests[0]);
  assert.ok(!this.player.paused(), 'not paused');
});

QUnit.test('stats are reset on each new source', function(assert) {
  this.player.src({
    src: 'manifest/playlist.m3u8',
    type: 'application/vnd.apple.mpegurl'
  });

  this.clock.tick(1);

  // make sure play() is called *after* the media source opens
  openMediaSource(this.player, this.clock);
  this.standardXHRResponse(this.requests.shift());
  this.standardXHRResponse(this.requests.shift());

  assert.equal(this.player.tech_.hls.stats.mediaBytesTransferred, 1024, 'stat is set');
  this.player.src({
    src: 'manifest/master.m3u8',
    type: 'application/vnd.apple.mpegurl'
  });

  this.clock.tick(1);

  assert.equal(this.player.tech_.hls.stats.mediaBytesTransferred, 0, 'stat is reset');
});

QUnit.test('XHR requests first byte range on play', function(assert) {
  this.player.src({
    src: 'manifest/playlist.m3u8',
    type: 'application/vnd.apple.mpegurl'
  });

  this.clock.tick(1);

  this.player.tech_.triggerReady();
  this.clock.tick(1);
  this.player.tech_.trigger('play');
  openMediaSource(this.player, this.clock);
  this.standardXHRResponse(this.requests[0]);
  assert.equal(this.requests[1].headers.Range, 'bytes=0-522827');
});

QUnit.test('Seeking requests correct byte range', function(assert) {
  this.player.src({
    src: 'manifest/playlist.m3u8',
    type: 'application/vnd.apple.mpegurl'
  });

  this.clock.tick(1);

  this.player.tech_.trigger('play');
  openMediaSource(this.player, this.clock);
  this.standardXHRResponse(this.requests[0]);
  this.clock.tick(1);
  this.player.currentTime(41);
  this.clock.tick(2);
  assert.equal(this.requests[2].headers.Range, 'bytes=2299992-2835603');
});

QUnit.test('autoplay seeks to the live point after playlist load', function(assert) {
  let currentTime = 0;

  this.player.autoplay(true);
  this.player.on('seeking', () => {
    currentTime = this.player.currentTime();
  });
  this.player.src({
    src: 'liveStart30sBefore.m3u8',
    type: 'application/vnd.apple.mpegurl'
  });

  this.clock.tick(1);

  openMediaSource(this.player, this.clock);
  this.player.tech_.trigger('play');
  this.standardXHRResponse(this.requests.shift());
  this.clock.tick(1);

  assert.notEqual(currentTime, 0, 'seeked on autoplay');
});

QUnit.test('autoplay seeks to the live point after media source open', function(assert) {
  let currentTime = 0;

  this.player.autoplay(true);
  this.player.on('seeking', () => {
    currentTime = this.player.currentTime();
  });
  this.player.src({
    src: 'liveStart30sBefore.m3u8',
    type: 'application/vnd.apple.mpegurl'
  });

  this.clock.tick(1);

  this.player.tech_.triggerReady();
  this.clock.tick(1);
  this.standardXHRResponse(this.requests.shift());
  openMediaSource(this.player, this.clock);
  this.player.tech_.trigger('play');
  this.clock.tick(1);

  assert.notEqual(currentTime, 0, 'seeked on autoplay');
});

QUnit.test('duration is set when the source opens after the playlist is loaded', function(assert) {
  this.player.src({
    src: 'media.m3u8',
    type: 'application/vnd.apple.mpegurl'
  });

  this.clock.tick(1);

  this.player.tech_.triggerReady();
  this.clock.tick(1);
  this.standardXHRResponse(this.requests.shift());
  openMediaSource(this.player, this.clock);

  assert.equal(this.player.tech_.hls.mediaSource.duration,
               40,
               'set the duration');
});

QUnit.test('codecs are passed to the source buffer', function(assert) {
  let codecs = [];

  this.player.src({
    src: 'custom-codecs.m3u8',
    type: 'application/vnd.apple.mpegurl'
  });

  this.clock.tick(1);

  openMediaSource(this.player, this.clock);
  let addSourceBuffer = this.player.tech_.hls.mediaSource.addSourceBuffer;

  this.player.tech_.hls.mediaSource.addSourceBuffer = function(codec) {
    codecs.push(codec);
    return addSourceBuffer.call(this, codec);
  };

  this.requests.shift().respond(200, null,
                                '#EXTM3U\n' +
                                '#EXT-X-STREAM-INF:CODECS="avc1.dd00dd, mp4a.40.f"\n' +
                                'media.m3u8\n');
  this.standardXHRResponse(this.requests.shift());
  assert.equal(codecs.length, 1, 'created a source buffer');
  assert.equal(codecs[0], 'video/mp2t; codecs="avc1.dd00dd, mp4a.40.f"', 'specified the codecs');
});

QUnit.test('including HLS as a tech does not error', function(assert) {
  let player = createPlayer({
    techOrder: ['hls', 'html5']
  });

  this.clock.tick(1);

  assert.ok(player, 'created the player');
  assert.equal(this.env.log.warn.calls, 2, 'logged two warnings for deprecations');
});

QUnit.test('creates a PlaylistLoader on init', function(assert) {
  this.player.src({
    src: 'manifest/playlist.m3u8',
    type: 'application/vnd.apple.mpegurl'
  });

  this.clock.tick(1);

  openMediaSource(this.player, this.clock);
  this.player.src({
    src: 'manifest/playlist.m3u8',
    type: 'application/vnd.apple.mpegurl'
  });

  this.clock.tick(1);

  openMediaSource(this.player, this.clock);

  assert.equal(this.requests[0].aborted, true, 'aborted previous src');
  this.standardXHRResponse(this.requests[1]);
  assert.ok(this.player.tech_.hls.playlists.master,
           'set the master playlist');
  assert.ok(this.player.tech_.hls.playlists.media(),
           'set the media playlist');
  assert.ok(this.player.tech_.hls.playlists.media().segments,
           'the segment entries are parsed');
  assert.strictEqual(this.player.tech_.hls.playlists.master.playlists[0],
                     this.player.tech_.hls.playlists.media(),
                     'the playlist is selected');
});

QUnit.test('sets the duration if one is available on the playlist', function(assert) {
  let events = 0;

  this.player.src({
    src: 'manifest/media.m3u8',
    type: 'application/vnd.apple.mpegurl'
  });

  this.clock.tick(1);

  openMediaSource(this.player, this.clock);
  this.player.tech_.on('durationchange', function() {
    events++;
  });

  this.standardXHRResponse(this.requests[0]);
  assert.equal(this.player.tech_.hls.mediaSource.duration,
               40,
               'set the duration');
  assert.equal(events, 1, 'durationchange is fired');
});

QUnit.test('estimates individual segment durations if needed', function(assert) {
  let changes = 0;

  this.player.src({
    src: 'http://example.com/manifest/missingExtinf.m3u8',
    type: 'application/vnd.apple.mpegurl'
  });

  this.clock.tick(1);

  openMediaSource(this.player, this.clock);
  this.player.tech_.hls.mediaSource.duration = NaN;
  this.player.tech_.on('durationchange', function() {
    changes++;
  });

  this.standardXHRResponse(this.requests[0]);
  assert.strictEqual(this.player.tech_.hls.mediaSource.duration,
                    this.player.tech_.hls.playlists.media().segments.length * 10,
                    'duration is updated');
  assert.strictEqual(changes, 1, 'one durationchange fired');
});

QUnit.test('translates seekable by the starting time for live playlists', function(assert) {
  let seekable;

  this.player.src({
    src: 'media.m3u8',
    type: 'application/vnd.apple.mpegurl'
  });

  this.clock.tick(1);

  openMediaSource(this.player, this.clock);
  this.requests.shift().respond(200, null,
                                '#EXTM3U\n' +
                                '#EXT-X-MEDIA-SEQUENCE:15\n' +
                                '#EXTINF:10,\n' +
                                '0.ts\n' +
                                '#EXTINF:10,\n' +
                                '1.ts\n' +
                                '#EXTINF:10,\n' +
                                '2.ts\n' +
                                '#EXTINF:10,\n' +
                                '3.ts\n');

  seekable = this.player.seekable();
  assert.equal(seekable.length, 1, 'one seekable range');
  assert.equal(seekable.start(0), 0, 'the earliest possible position is at zero');
  assert.equal(seekable.end(0), 10, 'end is relative to the start');
});

QUnit.test('starts downloading a segment on loadedmetadata', function(assert) {
  this.player.src({
    src: 'manifest/media.m3u8',
    type: 'application/vnd.apple.mpegurl'
  });

  this.clock.tick(1);

  this.player.buffered = function() {
    return videojs.createTimeRange(0, 0);
  };
  openMediaSource(this.player, this.clock);

  this.standardXHRResponse(this.requests[0]);
  this.standardXHRResponse(this.requests[1]);
  assert.strictEqual(this.requests[1].url,
                     absoluteUrl('manifest/media-00001.ts'),
                     'the first segment is requested');

  // verify stats
  assert.equal(this.player.tech_.hls.stats.mediaBytesTransferred, 1024, '1024 bytes');
  assert.equal(this.player.tech_.hls.stats.mediaRequests, 1, '1 request');
});

QUnit.test('re-initializes the handler for each source', function(assert) {
  let firstPlaylists;
  let secondPlaylists;
  let firstMSE;
  let secondMSE;
  let aborts = 0;
  let masterPlaylistController;

  this.player.src({
    src: 'manifest/master.m3u8',
    type: 'application/vnd.apple.mpegurl'
  });

  this.clock.tick(1);

  openMediaSource(this.player, this.clock);
  firstPlaylists = this.player.tech_.hls.playlists;
  firstMSE = this.player.tech_.hls.mediaSource;
  this.standardXHRResponse(this.requests.shift());
  this.standardXHRResponse(this.requests.shift());
  masterPlaylistController = this.player.tech_.hls.masterPlaylistController_;
  masterPlaylistController.mainSegmentLoader_.sourceUpdater_.sourceBuffer_.abort = () => {
    aborts++;
  };

  this.player.src({
    src: 'manifest/master.m3u8',
    type: 'application/vnd.apple.mpegurl'
  });

  this.clock.tick(1);

  openMediaSource(this.player, this.clock);
  secondPlaylists = this.player.tech_.hls.playlists;
  secondMSE = this.player.tech_.hls.mediaSource;

  assert.equal(1, aborts, 'aborted the old source buffer');
  assert.ok(this.requests[0].aborted, 'aborted the old segment request');
  assert.notStrictEqual(firstPlaylists,
                        secondPlaylists,
                        'the playlist object is not reused');
  assert.notStrictEqual(firstMSE, secondMSE, 'the media source object is not reused');
});

QUnit.test('triggers a media source error when an initial playlist request errors',
function(assert) {
  this.player.src({
    src: 'manifest/master.m3u8',
    type: 'application/vnd.apple.mpegurl'
  });

  this.clock.tick(1);

  openMediaSource(this.player, this.clock);
  this.requests.pop().respond(500);

  assert.equal(this.player.tech_.hls.mediaSource.error_,
               'network',
               'a network error is triggered');
});

QUnit.test(
'triggers a player error when an initial playlist request errors and the media source ' +
'isn\'t open',
function(assert) {
  const done = assert.async();
  const origError = videojs.log.error;
  const errLogs = [];
  const endOfStreams = [];

  videojs.log.error = (log) => errLogs.push(log);

  this.player.src({
    src: 'manifest/master.m3u8',
    type: 'application/vnd.apple.mpegurl'
  });
  openMediaSource(this.player, this.clock);

  this.player.tech_.hls.masterPlaylistController_.mediaSource.endOfStream = (type) => {
    endOfStreams.push(type);
    throw new Error();
  };

  this.player.on('error', () => {
    const error = this.player.error();

    assert.equal(endOfStreams.length, 1, 'one endOfStream called');
    assert.equal(endOfStreams[0], 'network', 'endOfStream called with network');

    assert.equal(error.code, 2, 'error has correct code');
    assert.equal(error.message,
                 'HLS playlist request error at URL: manifest/master.m3u8',
                 'error has correct message');
    assert.equal(errLogs.length, 1, 'logged an error');

    videojs.log.error = origError;

    assert.notOk(this.player.tech_.hls.mediaSource.error_, 'no media source error');

    done();
  });

  this.requests.pop().respond(500);
});

QUnit.test('downloads media playlists after loading the master', function(assert) {
  this.player.src({
    src: 'manifest/master.m3u8',
    type: 'application/vnd.apple.mpegurl'
  });

  this.clock.tick(1);

  openMediaSource(this.player, this.clock);

  this.player.tech_.hls.bandwidth = 20e10;
  this.standardXHRResponse(this.requests[0]);
  this.standardXHRResponse(this.requests[1]);
  this.standardXHRResponse(this.requests[2]);

  assert.strictEqual(this.requests[0].url,
                     'manifest/master.m3u8',
                     'master playlist requested');
  assert.strictEqual(this.requests[1].url,
                     absoluteUrl('manifest/media2.m3u8'),
                     'media playlist requested');
  assert.strictEqual(this.requests[2].url,
                     absoluteUrl('manifest/media2-00001.ts'),
                     'first segment requested');

  // verify stats
  assert.equal(this.player.tech_.hls.stats.mediaBytesTransferred, 1024, '1024 bytes');
  assert.equal(this.player.tech_.hls.stats.mediaRequests, 1, '1 request');
});

QUnit.test('setting bandwidth resets throughput', function(assert) {
  this.player.src({
    src: 'manifest/master.m3u8',
    type: 'application/vnd.apple.mpegurl'
  });

  this.clock.tick(1);

  this.player.tech_.hls.throughput = 1000;
  assert.strictEqual(this.player.tech_.hls.throughput,
                     1000,
                     'throughput is set');
  this.player.tech_.hls.bandwidth = 20e10;
  assert.strictEqual(this.player.tech_.hls.throughput,
                     0,
                     'throughput is reset when bandwidth is specified');
});

QUnit.test('a thoughput of zero is ignored in systemBandwidth', function(assert) {
  this.player.src({
    src: 'manifest/master.m3u8',
    type: 'application/vnd.apple.mpegurl'
  });

  this.clock.tick(1);

  this.player.tech_.hls.bandwidth = 20e10;
  assert.strictEqual(this.player.tech_.hls.throughput,
                    0,
                    'throughput is reset when bandwidth is specified');
  assert.strictEqual(this.player.tech_.hls.systemBandwidth,
                     20e10,
                     'systemBandwidth is the same as bandwidth');
});

QUnit.test('systemBandwidth is a combination of thoughput and bandwidth', function(assert) {
  this.player.src({
    src: 'manifest/master.m3u8',
    type: 'application/vnd.apple.mpegurl'
  });

  this.clock.tick(1);

  this.player.tech_.hls.bandwidth = 20e10;
  this.player.tech_.hls.throughput = 20e10;
  // 1 / ( 1 / 20e10 + 1 / 20e10) = 10e10
  assert.strictEqual(this.player.tech_.hls.systemBandwidth,
                     10e10,
                     'systemBandwidth is the combination of bandwidth and throughput');
});

QUnit.test('upshifts if the initial bandwidth hint is high', function(assert) {
  this.player.src({
    src: 'manifest/master.m3u8',
    type: 'application/vnd.apple.mpegurl'
  });

  this.clock.tick(1);

  openMediaSource(this.player, this.clock);

  this.player.tech_.hls.bandwidth = 10e20;
  this.standardXHRResponse(this.requests[0]);
  this.standardXHRResponse(this.requests[1]);
  this.standardXHRResponse(this.requests[2]);

  assert.strictEqual(
    this.requests[0].url,
    'manifest/master.m3u8',
    'master playlist requested'
  );
  assert.strictEqual(
    this.requests[1].url,
    absoluteUrl('manifest/media2.m3u8'),
    'media playlist requested'
  );
  assert.strictEqual(
    this.requests[2].url,
    absoluteUrl('manifest/media2-00001.ts'),
    'first segment requested'
  );

  // verify stats
  assert.equal(this.player.tech_.hls.stats.mediaBytesTransferred, 1024, '1024 bytes');
  assert.equal(this.player.tech_.hls.stats.mediaRequests, 1, '1 request');
});

QUnit.test('downshifts if the initial bandwidth hint is low', function(assert) {
  this.player.src({
    src: 'manifest/master.m3u8',
    type: 'application/vnd.apple.mpegurl'
  });

  this.clock.tick(1);

  openMediaSource(this.player, this.clock);

  this.player.tech_.hls.bandwidth = 100;
  this.standardXHRResponse(this.requests[0]);
  this.standardXHRResponse(this.requests[1]);
  this.standardXHRResponse(this.requests[2]);

  assert.strictEqual(this.requests[0].url,
                     'manifest/master.m3u8',
                     'master playlist requested');
  assert.strictEqual(this.requests[1].url,
                     absoluteUrl('manifest/media1.m3u8'),
                     'media playlist requested');
  assert.strictEqual(this.requests[2].url,
                     absoluteUrl('manifest/media1-00001.ts'),
                     'first segment requested');

  // verify stats
  assert.equal(this.player.tech_.hls.stats.mediaBytesTransferred, 1024, '1024 bytes');
  assert.equal(this.player.tech_.hls.stats.mediaRequests, 1, '1 request');
});

QUnit.test('buffer checks are noops until a media playlist is ready', function(assert) {
  this.player.src({
    src: 'manifest/media.m3u8',
    type: 'application/vnd.apple.mpegurl'
  });

  this.clock.tick(1);

  openMediaSource(this.player, this.clock);
  this.clock.tick(10 * 1000);

  assert.strictEqual(1, this.requests.length, 'one request was made');
  assert.strictEqual(this.requests[0].url,
                    'manifest/media.m3u8',
                    'media playlist requested');
});

QUnit.test('buffer checks are noops when only the master is ready', function(assert) {
  this.player.src({
    src: 'manifest/master.m3u8',
    type: 'application/vnd.apple.mpegurl'
  });

  this.clock.tick(1);

  openMediaSource(this.player, this.clock);
  // master
  this.standardXHRResponse(this.requests.shift());
  // media
  this.standardXHRResponse(this.requests.shift());
  // ignore any outstanding segment requests
  this.requests.length = 0;

  // load in a new playlist which will cause playlists.media() to be
  // undefined while it is being fetched
  this.player.src({
    src: 'manifest/master.m3u8',
    type: 'application/vnd.apple.mpegurl'
  });
  openMediaSource(this.player, this.clock);

  // respond with the master playlist but don't send the media playlist yet
  // force media1 to be requested
  this.player.tech_.hls.bandwidth = 1;
  // master
  this.standardXHRResponse(this.requests.shift());
  this.clock.tick(10 * 1000);

  assert.strictEqual(this.requests.length, 1, 'one request was made');
  assert.strictEqual(this.requests[0].url,
                     absoluteUrl('manifest/media1.m3u8'),
                     'media playlist requested');

  // verify stats
  assert.equal(this.player.tech_.hls.stats.bandwidth, 1, 'bandwidth set above');
});

QUnit.test('selects a playlist below the current bandwidth', function(assert) {
  let playlist;

  this.player.src({
    src: 'manifest/master.m3u8',
    type: 'application/vnd.apple.mpegurl'
  });

  this.clock.tick(1);

  openMediaSource(this.player, this.clock);
  this.standardXHRResponse(this.requests[0]);

  // the default playlist has a really high bitrate
  this.player.tech_.hls.playlists.master.playlists[0].attributes.BANDWIDTH = 9e10;
  // playlist 1 has a very low bitrate
  this.player.tech_.hls.playlists.master.playlists[1].attributes.BANDWIDTH = 1;
  // but the detected client bandwidth is really low
  this.player.tech_.hls.bandwidth = 10;

  playlist = this.player.tech_.hls.selectPlaylist();
  assert.strictEqual(playlist,
                     this.player.tech_.hls.playlists.master.playlists[1],
                     'the low bitrate stream is selected');

  // verify stats
  assert.equal(this.player.tech_.hls.stats.bandwidth, 10, 'bandwidth set above');
});

QUnit.test('selects a primary rendtion when there are multiple rendtions share same attributes', function(assert) {
  let playlist;

  this.player.src({
    src: 'manifest/master.m3u8',
    type: 'application/vnd.apple.mpegurl'
  });
  openMediaSource(this.player, this.clock);
  standardXHRResponse(this.requests[0]);

  // covers playlists with same bandwidth but different resolution and different bandwidth but same resolution
  this.player.tech_.hls.playlists.master.playlists[0].attributes.BANDWIDTH = 528;
  this.player.tech_.hls.playlists.master.playlists[1].attributes.BANDWIDTH = 528;
  this.player.tech_.hls.playlists.master.playlists[2].attributes.BANDWIDTH = 728;
  this.player.tech_.hls.playlists.master.playlists[3].attributes.BANDWIDTH = 728;

  this.player.tech_.hls.bandwidth = 1000;

  playlist = this.player.tech_.hls.selectPlaylist();
  assert.strictEqual(playlist,
                     this.player.tech_.hls.playlists.master.playlists[2],
                     'select the rendition with largest bandwidth and just-larger-than video player');

  // verify stats
  assert.equal(this.player.tech_.hls.stats.bandwidth, 1000, 'bandwidth set above');

  // covers playlists share same bandwidth and resolutions
  this.player.tech_.hls.playlists.master.playlists[0].attributes.BANDWIDTH = 728;
  this.player.tech_.hls.playlists.master.playlists[0].attributes.RESOLUTION.width = 960;
  this.player.tech_.hls.playlists.master.playlists[0].attributes.RESOLUTION.height = 540;
  this.player.tech_.hls.playlists.master.playlists[1].attributes.BANDWIDTH = 728;
  this.player.tech_.hls.playlists.master.playlists[2].attributes.BANDWIDTH = 728;
  this.player.tech_.hls.playlists.master.playlists[2].attributes.RESOLUTION.width = 960;
  this.player.tech_.hls.playlists.master.playlists[2].attributes.RESOLUTION.height = 540;
  this.player.tech_.hls.playlists.master.playlists[3].attributes.BANDWIDTH = 728;

  this.player.tech_.hls.bandwidth = 1000;

  playlist = this.player.tech_.hls.selectPlaylist();
  assert.strictEqual(playlist,
                     this.player.tech_.hls.playlists.master.playlists[0],
                     'the primary rendition is selected');
});

QUnit.test('allows initial bandwidth to be provided', function(assert) {
  this.player.src({
    src: 'manifest/master.m3u8',
    type: 'application/vnd.apple.mpegurl'
  });

  this.clock.tick(1);

  openMediaSource(this.player, this.clock);
  this.player.tech_.hls.bandwidth = 500;

  this.requests[0].bandwidth = 1;
  this.requests.shift().respond(200, null,
                                '#EXTM3U\n' +
                                '#EXT-X-PLAYLIST-TYPE:VOD\n' +
                                '#EXT-X-TARGETDURATION:10\n');
  assert.equal(this.player.tech_.hls.bandwidth,
               500,
               'prefers user-specified initial bandwidth');

  // verify stats
  assert.equal(this.player.tech_.hls.stats.bandwidth, 500, 'bandwidth set above');
});

QUnit.test('raises the minimum bitrate for a stream proportionially', function(assert) {
  let playlist;

  this.player.src({
    src: 'manifest/master.m3u8',
    type: 'application/vnd.apple.mpegurl'
  });

  this.clock.tick(1);

  openMediaSource(this.player, this.clock);

  this.standardXHRResponse(this.requests[0]);

  // the default playlist's bandwidth + 10% is assert.equal to the current bandwidth
  this.player.tech_.hls.playlists.master.playlists[0].attributes.BANDWIDTH = 10;
  this.player.tech_.hls.bandwidth = 11;

  // 9.9 * 1.1 < 11
  this.player.tech_.hls.playlists.master.playlists[1].attributes.BANDWIDTH = 9.9;
  playlist = this.player.tech_.hls.selectPlaylist();

  assert.strictEqual(playlist,
                     this.player.tech_.hls.playlists.master.playlists[1],
                     'a lower bitrate stream is selected');

  // verify stats
  assert.equal(this.player.tech_.hls.stats.bandwidth, 11, 'bandwidth set above');
});

QUnit.test('uses the lowest bitrate if no other is suitable', function(assert) {
  let playlist;

  this.player.src({
    src: 'manifest/master.m3u8',
    type: 'application/vnd.apple.mpegurl'
  });

  this.clock.tick(1);

  openMediaSource(this.player, this.clock);

  this.standardXHRResponse(this.requests[0]);

  // the lowest bitrate playlist is much greater than 1b/s
  this.player.tech_.hls.bandwidth = 1;
  playlist = this.player.tech_.hls.selectPlaylist();

  // playlist 1 has the lowest advertised bitrate
  assert.strictEqual(playlist,
                     this.player.tech_.hls.playlists.master.playlists[1],
                     'the lowest bitrate stream is selected');

  // verify stats
  assert.equal(this.player.tech_.hls.stats.bandwidth, 1, 'bandwidth set above');
});

QUnit.test('selects the correct rendition by tech dimensions', function(assert) {
  let playlist;
  let hls;

  this.player.src({
    src: 'manifest/master.m3u8',
    type: 'application/vnd.apple.mpegurl'
  });

  this.clock.tick(1);

  openMediaSource(this.player, this.clock);
  this.standardXHRResponse(this.requests[0]);

  hls = this.player.tech_.hls;

  this.player.width(640);
  this.player.height(360);
  hls.bandwidth = 3000000;

  playlist = hls.selectPlaylist();

  assert.deepEqual(playlist.attributes.RESOLUTION,
                  {width: 960, height: 540},
                  'should return the correct resolution by tech dimensions');
  assert.equal(playlist.attributes.BANDWIDTH,
              1928000,
              'should have the expected bandwidth in case of multiple');

  this.player.width(1920);
  this.player.height(1080);
  hls.bandwidth = 3000000;

  playlist = hls.selectPlaylist();

  assert.deepEqual(playlist.attributes.RESOLUTION,
                   {width: 960, height: 540},
                   'should return the correct resolution by tech dimensions');
  assert.equal(playlist.attributes.BANDWIDTH,
              1928000,
              'should have the expected bandwidth in case of multiple');

  this.player.width(396);
  this.player.height(224);
  playlist = hls.selectPlaylist();

  assert.deepEqual(playlist.attributes.RESOLUTION,
                   {width: 396, height: 224},
                   'should return the correct resolution by ' +
                   'tech dimensions, if exact match');
  assert.equal(playlist.attributes.BANDWIDTH,
               440000,
               'should have the expected bandwidth in case of multiple, if exact match');

  this.player.width(395);
  this.player.height(222);
  playlist = this.player.tech_.hls.selectPlaylist();

  assert.deepEqual(playlist.attributes.RESOLUTION,
                   {width: 396, height: 224},
                   'should return the next larger resolution by tech dimensions, ' +
                   'if no exact match exists');
  assert.equal(playlist.attributes.BANDWIDTH,
               440000,
               'should have the expected bandwidth in case of multiple, if exact match');

  // verify stats
  assert.equal(this.player.tech_.hls.stats.bandwidth, 3000000, 'bandwidth set above');
});

QUnit.test('selects the highest bitrate playlist when the player dimensions are ' +
     'larger than any of the variants', function(assert) {
  let playlist;

  this.player.src({
    src: 'manifest/master.m3u8',
    type: 'application/vnd.apple.mpegurl'
  });

  this.clock.tick(1);

  openMediaSource(this.player, this.clock);
  // master
  this.requests.shift().respond(200, null,
                                '#EXTM3U\n' +
                                '#EXT-X-STREAM-INF:BANDWIDTH=1000,RESOLUTION=2x1\n' +
                                'media.m3u8\n' +
                                '#EXT-X-STREAM-INF:BANDWIDTH=1,RESOLUTION=1x1\n' +
                                'media1.m3u8\n');
  // media
  this.standardXHRResponse(this.requests.shift());
  this.player.tech_.hls.bandwidth = 1e10;

  this.player.width(1024);
  this.player.height(768);

  playlist = this.player.tech_.hls.selectPlaylist();

  assert.equal(playlist.attributes.BANDWIDTH,
               1000,
               'selected the highest bandwidth variant');

  // verify stats
  assert.equal(this.player.tech_.hls.stats.bandwidth, 1e10, 'bandwidth set above');
});

QUnit.test('filters playlists that are currently excluded', function(assert) {
  let playlist;

  this.player.src({
    src: 'manifest/master.m3u8',
    type: 'application/vnd.apple.mpegurl'
  });

  this.clock.tick(1);

  openMediaSource(this.player, this.clock);

  this.player.tech_.hls.bandwidth = 1e10;
  // master
  this.requests.shift().respond(200, null,
                                '#EXTM3U\n' +
                                '#EXT-X-STREAM-INF:BANDWIDTH=1000\n' +
                                'media.m3u8\n' +
                                '#EXT-X-STREAM-INF:BANDWIDTH=1\n' +
                                'media1.m3u8\n');
  // media
  this.standardXHRResponse(this.requests.shift());

  // exclude the current playlist
  this.player.tech_.hls.playlists.master.playlists[0].excludeUntil = +new Date() + 1000;
  playlist = this.player.tech_.hls.selectPlaylist();
  assert.equal(playlist,
               this.player.tech_.hls.playlists.master.playlists[1],
               'respected exclusions');

  // timeout the exclusion
  this.clock.tick(1000);
  playlist = this.player.tech_.hls.selectPlaylist();
  assert.equal(playlist,
               this.player.tech_.hls.playlists.master.playlists[0],
               'expired the exclusion');

  // verify stats
  assert.equal(this.player.tech_.hls.stats.bandwidth, 1e10, 'bandwidth set above');
});

QUnit.test('does not blacklist compatible H.264 codec strings', function(assert) {
  let master;

  this.player.src({
    src: 'manifest/master.m3u8',
    type: 'application/vnd.apple.mpegurl'
  });

  this.clock.tick(1);

  openMediaSource(this.player, this.clock);

  this.player.tech_.hls.bandwidth = 1;
  // master
  this.requests.shift()
    .respond(200, null,
             '#EXTM3U\n' +
             '#EXT-X-STREAM-INF:BANDWIDTH=1,CODECS="avc1.4d400d,mp4a.40.5"\n' +
             'media.m3u8\n' +
             '#EXT-X-STREAM-INF:BANDWIDTH=10,CODECS="avc1.4d400f,mp4a.40.5"\n' +
             'media1.m3u8\n');

  // media
  this.standardXHRResponse(this.requests.shift());
  master = this.player.tech_.hls.playlists.master;
  assert.strictEqual(typeof master.playlists[0].excludeUntil,
                     'undefined',
                     'did not blacklist');
  assert.strictEqual(typeof master.playlists[1].excludeUntil,
                     'undefined',
                     'did not blacklist');

  // verify stats
  assert.equal(this.player.tech_.hls.stats.bandwidth, 1, 'bandwidth set above');
});

QUnit.test('does not blacklist compatible AAC codec strings', function(assert) {
  let master;

  this.player.src({
    src: 'manifest/master.m3u8',
    type: 'application/vnd.apple.mpegurl'
  });

  this.clock.tick(1);

  openMediaSource(this.player, this.clock);

  this.player.tech_.hls.bandwidth = 1;
  // master
  this.requests.shift()
    .respond(200, null,
             '#EXTM3U\n' +
             '#EXT-X-STREAM-INF:BANDWIDTH=1,CODECS="avc1.4d400d,mp4a.40.2"\n' +
             'media.m3u8\n' +
             '#EXT-X-STREAM-INF:BANDWIDTH=10,CODECS="avc1.4d400d,not-an-audio-codec"\n' +
             'media1.m3u8\n');

  // media
  this.standardXHRResponse(this.requests.shift());
  master = this.player.tech_.hls.playlists.master;
  assert.strictEqual(typeof master.playlists[0].excludeUntil,
                     'undefined',
                     'did not blacklist mp4a.40.2');
  assert.strictEqual(master.playlists[1].excludeUntil,
                     Infinity,
                     'blacklisted invalid audio codec');

  // verify stats
  assert.equal(this.player.tech_.hls.stats.bandwidth, 1, 'bandwidth set above');
});

QUnit.test('cancels outstanding XHRs when seeking', function(assert) {
  this.player.src({
    src: 'manifest/media.m3u8',
    type: 'application/vnd.apple.mpegurl'
  });

  this.clock.tick(1);

  openMediaSource(this.player, this.clock);
  this.standardXHRResponse(this.requests[0]);
  this.player.tech_.hls.media = {
    segments: [{
      uri: '0.ts',
      duration: 10
    }, {
      uri: '1.ts',
      duration: 10
    }]
  };

  // attempt to seek while the download is in progress
  this.player.currentTime(7);
  this.clock.tick(2);

  assert.ok(this.requests[1].aborted, 'XHR aborted');
  assert.strictEqual(this.requests.length, 3, 'opened new XHR');
});

QUnit.test('does not abort segment loading for in-buffer seeking', function(assert) {
  this.player.src({
    src: 'manifest/media.m3u8',
    type: 'application/vnd.apple.mpegurl'
  });

  this.clock.tick(1);

  openMediaSource(this.player, this.clock);
  this.standardXHRResponse(this.requests.shift());
  this.player.tech_.buffered = function() {
    return videojs.createTimeRange(0, 20);
  };

  this.player.tech_.setCurrentTime(11);
  this.clock.tick(1);
  assert.equal(this.requests.length, 1, 'did not abort the outstanding request');
});

<<<<<<< HEAD
QUnit.test('playlist 404 should end stream with a network error', function(assert) {
  this.player.src({
    src: 'manifest/media.m3u8',
    type: 'application/vnd.apple.mpegurl'
  });

  this.clock.tick(1);

  openMediaSource(this.player, this.clock);
  this.requests.pop().respond(404);

  assert.equal(this.player.tech_.hls.mediaSource.error_, 'network', 'set a network error');
});

=======
>>>>>>> 5c08517d
QUnit.test('segment 404 should trigger blacklisting of media', function(assert) {
  let media;

  this.player.src({
    src: 'manifest/master.m3u8',
    type: 'application/vnd.apple.mpegurl'
  });

  this.clock.tick(1);

  openMediaSource(this.player, this.clock);

  this.player.tech_.hls.bandwidth = 20000;
  // master
  this.standardXHRResponse(this.requests[0]);
  // media
  this.standardXHRResponse(this.requests[1]);

  media = this.player.tech_.hls.playlists.media_;

  // segment
  this.requests[2].respond(400);
  assert.ok(media.excludeUntil > 0, 'original media blacklisted for some time');
  assert.equal(this.env.log.warn.calls, 1, 'warning logged for blacklist');

  // verify stats
  assert.equal(this.player.tech_.hls.stats.bandwidth, 20000, 'bandwidth set above');
});

QUnit.test('playlist 404 should blacklist media', function(assert) {
  let media;
  let url;
  let blacklistplaylist = 0;
  let retryplaylist = 0;

  this.player.src({
    src: 'manifest/master.m3u8',
    type: 'application/vnd.apple.mpegurl'
  });

  this.clock.tick(1);

  openMediaSource(this.player, this.clock);
  this.player.tech_.on('blacklistplaylist', () => blacklistplaylist++);
  this.player.tech_.on('retryplaylist', () => retryplaylist++);

  this.player.tech_.hls.bandwidth = 1e10;
  // master
  this.requests[0].respond(200, null,
                           '#EXTM3U\n' +
                           '#EXT-X-STREAM-INF:BANDWIDTH=1000\n' +
                           'media.m3u8\n' +
                           '#EXT-X-STREAM-INF:BANDWIDTH=1\n' +
                           'media1.m3u8\n');
  assert.equal(typeof this.player.tech_.hls.playlists.media_,
              'undefined',
              'no media is initially set');

  assert.equal(blacklistplaylist, 0, 'there is no blacklisted playlist');
  // media
  this.requests[1].respond(404);
  url = this.requests[1].url.slice(this.requests[1].url.lastIndexOf('/') + 1);
  media = this.player.tech_.hls.playlists.master.playlists[url];
  assert.ok(media.excludeUntil > 0, 'original media blacklisted for some time');
  assert.equal(this.env.log.warn.calls, 1, 'warning logged for blacklist');
  assert.equal(this.env.log.warn.args[0],
              'Problem encountered with the current HLS playlist. HLS playlist request error at URL: media.m3u8 Switching to another playlist.',
              'log generic error message');
  assert.equal(blacklistplaylist, 1, 'there is one blacklisted playlist');
  assert.equal(retryplaylist, 0, 'haven\'t retried any playlist');

  // request for the final available media
  this.requests[2].respond(404);
  url = this.requests[2].url.slice(this.requests[2].url.lastIndexOf('/') + 1);
  media = this.player.tech_.hls.playlists.master.playlists[url];

  // media wasn't blacklisted because it's final rendition
  assert.ok(!media.excludeUntil, 'media not blacklisted after playlist 404');
  assert.equal(this.env.log.warn.calls, 1, 'warning logged for blacklist');
  assert.equal(this.env.log.warn.args[1],
              'Problem encountered with the current HLS playlist. Trying again since it is the final playlist.',
              'log specific error message for final playlist');
  assert.equal(retryplaylist, 1, 'retried final playlist for once');
  assert.equal(blacklistplaylist, 1, 'there is one blacklisted playlist');

  this.clock.tick(2 * 1000);
  // no new request was made since it hasn't been half the segment duration
  assert.strictEqual(3, this.requests.length, 'no new request was made');

  this.clock.tick(3 * 1000);
  // continue loading the final remaining playlist after it wasn't blacklisted
  // when half the segment duaration passed
  assert.strictEqual(4, this.requests.length, 'one more request was made');
  assert.strictEqual(this.requests[3].url,
                     absoluteUrl('manifest/media1.m3u8'),
                     'media playlist requested');

  // verify stats
  assert.equal(this.player.tech_.hls.stats.bandwidth, 1e10, 'bandwidth set above');
});

QUnit.test('blacklists playlist if it has stopped being updated', function(assert) {
  let playliststuck = 0;

  this.player.src({
    src: 'master.m3u8',
    type: 'application/vnd.apple.mpegurl'
  });
  openMediaSource(this.player, this.clock);
  this.player.tech_.triggerReady();

  this.standardXHRResponse(this.requests.shift());

  this.player.tech_.hls.masterPlaylistController_.seekable = function() {
    return videojs.createTimeRange(90, 130);
  };
  this.player.tech_.setCurrentTime(170);
  this.player.tech_.buffered = function() {
    return videojs.createTimeRange(0, 170);
  };
  Hls.Playlist.playlistEnd = function() {
    return 170;
  };

  this.player.tech_.on('playliststuck', () => playliststuck++);
  this.requests.shift().respond(200, null,
                           '#EXTM3U\n' +
                           '#EXT-X-MEDIA-SEQUENCE:16\n' +
                           '#EXTINF:10,\n' +
                           '16.ts\n');

  assert.ok(!this.player.tech_.hls.playlists.media().excludeUntil, 'playlist was not blacklisted');
  assert.equal(this.env.log.warn.calls, 0, 'no warning logged for blacklist');
  assert.equal(playliststuck, 0, 'there is no stuck playlist');

  this.player.tech_.trigger('play');
  this.player.tech_.trigger('playing');
  // trigger a refresh
  this.clock.tick(10 * 1000);

  this.requests.shift().respond(200, null,
                           '#EXTM3U\n' +
                           '#EXT-X-MEDIA-SEQUENCE:16\n' +
                           '#EXTINF:10,\n' +
                           '16.ts\n');

  assert.ok(this.player.tech_.hls.playlists.media().excludeUntil > 0, 'playlist blacklisted for some time');
  assert.equal(this.env.log.warn.calls, 1, 'warning logged for blacklist');
  assert.equal(this.env.log.warn.args[0],
              'Problem encountered with the current HLS playlist. Playlist no longer updating. Switching to another playlist.',
              'log specific error message for not updated playlist');
  assert.equal(playliststuck, 1, 'there is one stuck playlist');
});

QUnit.test('never blacklist the playlist if it is the only playlist', function(assert) {
  let media;

  this.player.src({
    src: 'manifest/media.m3u8',
    type: 'application/vnd.apple.mpegurl'
  });
  openMediaSource(this.player, this.clock);

  this.requests.shift().respond(200, null,
                                '#EXTM3U\n' +
                                '#EXTINF:10,\n' +
                                '0.ts\n');

  this.clock.tick(10 * 1000);
  this.requests.shift().respond(404);
  media = this.player.tech_.hls.playlists.media();

  // media wasn't blacklisted because it's final rendition
  assert.ok(!media.excludeUntil, 'media was not blacklisted after playlist 404');
  assert.equal(this.env.log.warn.calls, 1, 'warning logged for blacklist');
  assert.equal(this.env.log.warn.args[0],
              'Problem encountered with the current HLS playlist. Trying again since it is the final playlist.',
              'log specific error message for final playlist');
});

QUnit.test('error on the first playlist request does not trigger an error ' +
           'when there is master playlist with only one media playlist', function(assert) {
  this.player.src({
    src: 'manifest/master.m3u8',
    type: 'application/vnd.apple.mpegurl'
  });
  openMediaSource(this.player, this.clock);

  this.requests[0]
    .respond(200, null,
              '#EXTM3U\n' +
              '#EXT-X-STREAM-INF:BANDWIDTH=1000\n' +
              'media.m3u8\n');

  this.requests[1].respond(404);

  let url = this.requests[1].url.slice(this.requests[1].url.lastIndexOf('/') + 1);
  let media = this.player.tech_.hls.playlists.master.playlists[url];

  // media wasn't blacklisted because it's final rendition
  assert.ok(!media.excludeUntil, 'media was not blacklisted after playlist 404');
  assert.equal(this.env.log.warn.calls, 1, 'warning logged for blacklist');
  assert.equal(this.env.log.warn.args[0],
              'Problem encountered with the current HLS playlist. Trying again since it is the final playlist.',
              'log specific error message for final playlist');
});

QUnit.test('seeking in an empty playlist is a non-erroring noop', function(assert) {
  let requestsLength;

  this.player.src({
    src: 'manifest/empty-live.m3u8',
    type: 'application/vnd.apple.mpegurl'
  });

  this.clock.tick(1);

  openMediaSource(this.player, this.clock);

  this.requests.shift().respond(200, null, '#EXTM3U\n');

  requestsLength = this.requests.length;
  this.player.tech_.setCurrentTime(183);
  this.clock.tick(1);

  assert.equal(this.requests.length, requestsLength, 'made no additional requests');
});

QUnit.test('fire loadedmetadata once we successfully load a playlist', function(assert) {
  let count = 0;

  this.player.src({
    src: 'manifest/master.m3u8',
    type: 'application/vnd.apple.mpegurl'
  });

  this.clock.tick(1);

  openMediaSource(this.player, this.clock);
  let hls = this.player.tech_.hls;

  hls.bandwidth = 20000;
  hls.masterPlaylistController_.masterPlaylistLoader_.on('loadedmetadata', function() {
    count += 1;
  });
  // master
  this.standardXHRResponse(this.requests.shift());
  assert.equal(count, 0,
    'loadedMedia not triggered before requesting playlist');
  // media
  this.requests.shift().respond(404);
  assert.equal(count, 0,
    'loadedMedia not triggered after playlist 404');
  assert.equal(this.env.log.warn.calls, 1, 'warning logged for blacklist');

  // media
  this.standardXHRResponse(this.requests.shift());
  assert.equal(count, 1,
    'loadedMedia triggered after successful recovery from 404');

  // verify stats
  assert.equal(this.player.tech_.hls.stats.bandwidth, 20000, 'bandwidth set above');
});

QUnit.test('sets seekable and duration for live playlists', function(assert) {
  this.player.src({
    src: 'http://example.com/manifest/missingEndlist.m3u8',
    type: 'application/vnd.apple.mpegurl'
  });

  this.clock.tick(1);

  openMediaSource(this.player, this.clock);

  this.standardXHRResponse(this.requests[0]);

  assert.equal(this.player.tech_.hls.mediaSource.seekable.length,
               1,
               'set one seekable range');
  assert.equal(this.player.tech_.hls.mediaSource.seekable.start(0),
               this.player.tech_.hls.seekable().start(0),
               'set seekable start');
  assert.equal(this.player.tech_.hls.mediaSource.seekable.end(0),
               this.player.tech_.hls.seekable().end(0),
               'set seekable end');

  assert.strictEqual(this.player.tech_.hls.mediaSource.duration,
                     Infinity,
                     'duration on the mediaSource is infinity');
});

QUnit.test('live playlist starts with correct currentTime value', function(assert) {
  this.player.src({
    src: 'http://example.com/manifest/liveStart30sBefore.m3u8',
    type: 'application/vnd.apple.mpegurl'
  });

  this.clock.tick(1);

  openMediaSource(this.player, this.clock);

  this.standardXHRResponse(this.requests[0]);

  this.player.tech_.hls.playlists.trigger('loadedmetadata');

  this.player.tech_.paused = function() {
    return false;
  };
  this.player.tech_.trigger('play');
  this.clock.tick(1);

  let media = this.player.tech_.hls.playlists.media();

  assert.strictEqual(this.player.currentTime(),
                    Hls.Playlist.seekable(media).end(0),
                    'currentTime is updated at playback');
});

QUnit.test('estimates seekable ranges for live streams that have been paused for a long time', function(assert) {
  this.player.src({
    src: 'http://example.com/manifest/liveStart30sBefore.m3u8',
    type: 'application/vnd.apple.mpegurl'
  });

  this.clock.tick(1);

  openMediaSource(this.player, this.clock);

  this.standardXHRResponse(this.requests.shift());
  this.player.tech_.hls.playlists.media().mediaSequence = 172;
  this.player.tech_.hls.playlists.media().syncInfo = {
    mediaSequence: 130,
    time: 80
  };
  this.player.tech_.hls.masterPlaylistController_.onSyncInfoUpdate_();
  assert.equal(this.player.seekable().start(0),
               500,
               'offset the seekable start');
});

QUnit.test('resets the time to the live point when resuming a live stream after a ' +
           'long break', function(assert) {
  let seekTarget;

  this.player.src({
    src: 'live0.m3u8',
    type: 'application/vnd.apple.mpegurl'
  });

  this.clock.tick(1);

  openMediaSource(this.player, this.clock);
  this.requests.shift().respond(200, null,
                                '#EXTM3U\n' +
                                '#EXT-X-MEDIA-SEQUENCE:16\n' +
                                '#EXTINF:10,\n' +
                                '16.ts\n');
  // mock out the player to simulate a live stream that has been
  // playing for awhile
  this.player.tech_.hls.seekable = function() {
    return videojs.createTimeRange(160, 170);
  };
  this.player.tech_.setCurrentTime = function(time) {
    if (typeof time !== 'undefined') {
      seekTarget = time;
    }
  };
  this.player.tech_.played = function() {
    return videojs.createTimeRange(120, 170);
  };
  this.player.tech_.trigger('playing');

  let seekable = this.player.seekable();

  this.player.tech_.trigger('play');
  assert.equal(seekTarget, seekable.end(seekable.length - 1), 'seeked to live point');
  this.player.tech_.trigger('seeked');
});

QUnit.test('reloads out-of-date live playlists when switching variants', function(assert) {
  let oldManifest = testDataManifests['variant-update'];

  this.player.src({
    src: 'http://example.com/master.m3u8',
    type: 'application/vnd.apple.mpegurl'
  });

  this.clock.tick(1);

  openMediaSource(this.player, this.clock);

  this.player.tech_.hls.master = {
    playlists: [{
      mediaSequence: 15,
      segments: [1, 1, 1]
    }, {
      uri: 'http://example.com/variant-update.m3u8',
      mediaSequence: 0,
      segments: [1, 1]
    }]
  };
  // playing segment 15 on playlist zero
  this.player.tech_.hls.media = this.player.tech_.hls.master.playlists[0];
  this.player.mediaIndex = 1;

  testDataManifests['variant-update'] = '#EXTM3U\n' +
    '#EXT-X-MEDIA-SEQUENCE:16\n' +
    '#EXTINF:10,\n' +
    '16.ts\n' +
    '#EXTINF:10,\n' +
    '17.ts\n';

  // switch playlists
  this.player.tech_.hls.selectPlaylist = function() {
    return this.player.tech_.hls.master.playlists[1];
  };
  // timeupdate downloads segment 16 then switches playlists
  this.player.trigger('timeupdate');

  assert.strictEqual(this.player.mediaIndex, 1, 'mediaIndex points at the next segment');
  testDataManifests['variant-update'] = oldManifest;
});

QUnit.test('if withCredentials global option is used, withCredentials is set on the XHR object', function(assert) {
  let hlsOptions = videojs.options.hls;

  this.player.dispose();
  videojs.options.hls = {
    withCredentials: true
  };
  this.player = createPlayer();
  this.player.src({
    src: 'http://example.com/media.m3u8',
    type: 'application/vnd.apple.mpegurl'
  });

  this.clock.tick(1);

  openMediaSource(this.player, this.clock);
  assert.ok(this.requests[0].withCredentials,
           'with credentials should be set to true if that option is passed in');
  videojs.options.hls = hlsOptions;
});

QUnit.test('the withCredentials option overrides the global default', function(assert) {
  let hlsOptions = videojs.options.hls;

  this.player.dispose();
  videojs.options.hls = {
    withCredentials: true
  };
  this.player = createPlayer();
  this.player.src({
    src: 'http://example.com/media.m3u8',
    type: 'application/vnd.apple.mpegurl',
    withCredentials: false
  });

  this.clock.tick(1);

  openMediaSource(this.player, this.clock);
  assert.ok(!this.requests[0].withCredentials,
           'with credentials should be set to false if if overrode global option');
  videojs.options.hls = hlsOptions;
});

QUnit.test('playlist blacklisting duration is set through options', function(assert) {
  let hlsOptions = videojs.options.hls;
  let url;
  let media;

  this.player.dispose();
  videojs.options.hls = {
    blacklistDuration: 3 * 60
  };
  this.player = createPlayer();
  this.player.src({
    src: 'http://example.com/master.m3u8',
    type: 'application/vnd.apple.mpegurl'
  });
  this.player.tech_.triggerReady();
  openMediaSource(this.player, this.clock);
  this.requests[0].respond(200, null,
                           '#EXTM3U\n' +
                           '#EXT-X-STREAM-INF:BANDWIDTH=1000\n' +
                           'media.m3u8\n' +
                           '#EXT-X-STREAM-INF:BANDWIDTH=1\n' +
                           'media1.m3u8\n');
  this.requests[1].respond(404);
  // media
  url = this.requests[1].url.slice(this.requests[1].url.lastIndexOf('/') + 1);
  media = this.player.tech_.hls.playlists.master.playlists[url];
  assert.ok(media.excludeUntil > 0, 'original media blacklisted for some time');
  assert.equal(this.env.log.warn.calls, 1, 'warning logged for blacklist');
  assert.equal(this.env.log.warn.args[0],
              'Problem encountered with the current HLS playlist. HLS playlist request error at URL: media.m3u8 Switching to another playlist.',
              'log generic error message');

  this.clock.tick(2 * 60 * 1000);
  assert.ok(media.excludeUntil - Date.now() > 0, 'original media still be blacklisted');

  this.clock.tick(1 * 60 * 1000);
  assert.equal(media.excludeUntil, Date.now(), 'media\'s exclude time reach to the current time');
  assert.equal(this.env.log.warn.calls, 3, 'warning logged for blacklist');

  videojs.options.hls = hlsOptions;
});

QUnit.test('if mode global option is used, mode is set to global option', function(assert) {
  let hlsOptions = videojs.options.hls;

  this.player.dispose();
  videojs.options.hls = {
    mode: 'flash'
  };
  this.player = createPlayer();
  this.player.src({
    src: 'http://example.com/media.m3u8',
    type: 'application/vnd.apple.mpegurl'
  });

  this.clock.tick(1);

  openMediaSource(this.player, this.clock);
  assert.equal(this.player.tech_.hls.options_.mode, 'flash', 'mode set to flash');
  videojs.options.hls = hlsOptions;
});

QUnit.test('respects bandwidth option of 0', function(assert) {
  this.player.dispose();
  this.player = createPlayer({ html5: { hls: { bandwidth: 0 } } });

  this.player.src({
    src: 'http://example.com/media.m3u8',
    type: 'application/vnd.apple.mpegurl'
  });

  this.clock.tick(1);

  openMediaSource(this.player, this.clock);
  assert.equal(this.player.tech_.hls.bandwidth, 0, 'set bandwidth to 0');
});

QUnit.test('uses default bandwidth option if non-numerical value provided', function(assert) {
  this.player.dispose();
  this.player = createPlayer({ html5: { hls: { bandwidth: 'garbage' } } });

  this.player.src({
    src: 'http://example.com/media.m3u8',
    type: 'application/vnd.apple.mpegurl'
  });

  this.clock.tick(1);

  openMediaSource(this.player, this.clock);
  assert.equal(this.player.tech_.hls.bandwidth, 4194304, 'set bandwidth to default');
});

QUnit.test('does not break if the playlist has no segments', function(assert) {
  this.player.src({
    src: 'manifest/master.m3u8',
    type: 'application/vnd.apple.mpegurl'
  });

  this.clock.tick(1);

  try {
    openMediaSource(this.player, this.clock);
    this.requests[0].respond(200, null,
                        '#EXTM3U\n' +
                        '#EXT-X-PLAYLIST-TYPE:VOD\n' +
                        '#EXT-X-TARGETDURATION:10\n');
  } catch (e) {
    assert.ok(false, 'an error was thrown');
    throw e;
  }
  assert.ok(true, 'no error was thrown');
  assert.strictEqual(
    this.requests.length,
    1,
    'no this.requestsfor non-existent segments were queued'
  );
});

QUnit.test('can seek before the source buffer opens', function(assert) {
  this.player.src({
    src: 'media.m3u8',
    type: 'application/vnd.apple.mpegurl'
  });

  this.clock.tick(1);

  this.player.tech_.triggerReady();
  this.clock.tick(1);
  this.standardXHRResponse(this.requests.shift());
  this.player.triggerReady();

  this.player.currentTime(1);
  assert.equal(this.player.currentTime(), 1, 'seeked');
});

QUnit.test('resets the switching algorithm if a request times out', function(assert) {
  this.player.src({
    src: 'master.m3u8',
    type: 'application/vnd.apple.mpegurl'
  });

  this.clock.tick(1);

  openMediaSource(this.player, this.clock);
  this.player.tech_.hls.bandwidth = 1e20;

  // master
  this.standardXHRResponse(this.requests.shift());
  // media.m3u8
  this.standardXHRResponse(this.requests.shift());
  // simulate a segment timeout
  this.requests[0].timedout = true;
  // segment
  this.requests.shift().abort();

  this.standardXHRResponse(this.requests.shift());

  assert.strictEqual(this.player.tech_.hls.playlists.media(),
                     this.player.tech_.hls.playlists.master.playlists[1],
                     'reset to the lowest bitrate playlist');

  // verify stats
  assert.equal(this.player.tech_.hls.stats.bandwidth, 1, 'bandwidth is reset too');
});

QUnit.test('disposes the playlist loader', function(assert) {
  let disposes = 0;
  let player;
  let loaderDispose;

  player = createPlayer();
  player.src({
    src: 'manifest/master.m3u8',
    type: 'application/vnd.apple.mpegurl'
  });

  this.clock.tick(1);

  openMediaSource(player, this.clock);
  loaderDispose = player.tech_.hls.playlists.dispose;
  player.tech_.hls.playlists.dispose = function() {
    disposes++;
    loaderDispose.call(player.tech_.hls.playlists);
  };

  player.dispose();
  assert.strictEqual(disposes, 1, 'disposed playlist loader');
});

QUnit.test('remove event handlers on dispose', function(assert) {
  let player;
  let unscoped = 0;

  player = createPlayer();
  player.on = function(owner) {
    if (typeof owner !== 'object') {
      unscoped++;
    }
  };
  player.off = function(owner) {
    if (typeof owner !== 'object') {
      unscoped--;
    }
  };
  player.src({
    src: 'manifest/master.m3u8',
    type: 'application/vnd.apple.mpegurl'
  });

  this.clock.tick(1);

  openMediaSource(player, this.clock);

  this.standardXHRResponse(this.requests[0]);
  this.standardXHRResponse(this.requests[1]);

  player.dispose();

  assert.ok(unscoped <= 0, 'no unscoped handlers');
});

QUnit.test('the source handler supports HLS mime types', function(assert) {
  const techs = ['html5', 'flash'];

  techs.forEach(function(techName) {
    assert.ok(HlsSourceHandler(techName).canHandleSource({
      type: 'aPplicatiOn/x-MPegUrl'
    }), 'supports x-mpegurl');
    assert.ok(HlsSourceHandler(techName).canHandleSource({
      type: 'aPplicatiOn/VnD.aPPle.MpEgUrL'
    }), 'supports vnd.apple.mpegurl');
    assert.ok(HlsSourceHandler(techName).canPlayType('aPplicatiOn/VnD.aPPle.MpEgUrL'),
             'supports vnd.apple.mpegurl');
    assert.ok(HlsSourceHandler(techName).canPlayType('aPplicatiOn/x-MPegUrl'),
             'supports x-mpegurl');

    assert.ok(!(HlsSourceHandler(techName).canHandleSource({
      type: 'video/mp4'
    }) instanceof HlsHandler), 'does not support mp4');
    assert.ok(!(HlsSourceHandler(techName).canHandleSource({
      type: 'video/x-flv'
    }) instanceof HlsHandler), 'does not support flv');
    assert.ok(!(HlsSourceHandler(techName).canPlayType('video/mp4')),
             'does not support mp4');
    assert.ok(!(HlsSourceHandler(techName).canPlayType('video/x-flv')),
             'does not support flv');
  });
});

QUnit.test('fires loadstart manually if Flash is used', function(assert) {
  videojs.HlsHandler.prototype.setupQualityLevels_ = () => {};
  let tech = new (videojs.getTech('Flash'))({});
  let loadstarts = 0;

  tech.on('loadstart', function() {
    loadstarts++;
  });
  HlsSourceHandler('flash').handleSource({
    src: 'movie.m3u8',
    type: 'application/x-mpegURL'
  }, tech);

  assert.equal(loadstarts, 0, 'loadstart is not synchronous');
  this.clock.tick(1);
  assert.equal(loadstarts, 1, 'fired loadstart');
  videojs.HlsHandler.prototype.setupQualityLevels_ = ogHlsHandlerSetupQualityLevels;
});

QUnit.test('source handler does not support sources when IE 10 or below', function(assert) {
  videojs.browser.IE_VERSION = 10;

  ['html5', 'flash'].forEach(function(techName) {
    assert.ok(!HlsSourceHandler(techName).canHandleSource({
      type: 'application/x-mpegURL'
    }), 'does not support when browser is IE10');
  });
});

QUnit.test('fires loadstart manually if Flash is used', function(assert) {
  videojs.HlsHandler.prototype.setupQualityLevels_ = () => {};
  let tech = new (videojs.getTech('Flash'))({});
  let loadstarts = 0;

  tech.on('loadstart', function() {
    loadstarts++;
  });
});

QUnit.test('has no effect if native HLS is available', function(assert) {
  const Html5 = videojs.getTech('Html5');
  const oldHtml5CanPlaySource = Html5.canPlaySource;
  let player;

  Html5.canPlaySource = () => true;
  Hls.supportsNativeHls = true;
  player = createPlayer();
  player.src({
    src: 'http://example.com/manifest/master.m3u8',
    type: 'application/x-mpegURL'
  });

  this.clock.tick(1);

  assert.ok(!player.tech_.hls, 'did not load hls tech');
  player.dispose();
  Html5.canPlaySource = oldHtml5CanPlaySource;
});

QUnit.test('loads if native HLS is available and override is set locally', function(assert) {
  let player;

  Hls.supportsNativeHls = true;
  player = createPlayer({html5: {hls: {overrideNative: true}}});
  player.tech_.featuresNativeVideoTracks = true;
  assert.throws(function() {
    player.src({
      src: 'http://example.com/manifest/master.m3u8',
      type: 'application/x-mpegURL'
    });
  }, 'errors if native tracks are enabled');
  player.dispose();

  player = createPlayer({html5: {hls: {overrideNative: true}}});
  player.tech_.featuresNativeVideoTracks = false;
  player.tech_.featuresNativeAudioTracks = false;
  player.src({
    src: 'http://example.com/manifest/master.m3u8',
    type: 'application/x-mpegURL'
  });

  assert.ok(player.tech_.hls, 'did load hls tech');
  player.dispose();
});

QUnit.test('loads if native HLS is available and override is set globally', function(assert) {
  videojs.options.hls.overrideNative = true;
  let player;

  Hls.supportsNativeHls = true;
  player = createPlayer();
  player.tech_.featuresNativeVideoTracks = true;
  assert.throws(function() {
    player.src({
      src: 'http://example.com/manifest/master.m3u8',
      type: 'application/x-mpegURL'
    });
    this.clock.tick(1);
  }, 'errors if native tracks are enabled');
  player.dispose();

  player = createPlayer();
  player.tech_.featuresNativeVideoTracks = false;
  player.tech_.featuresNativeAudioTracks = false;
  player.src({
    src: 'http://example.com/manifest/master.m3u8',
    type: 'application/x-mpegURL'
  });

  this.clock.tick(1);

  assert.ok(player.tech_.hls, 'did load hls tech');
  player.dispose();
});

QUnit.test('re-emits mediachange events', function(assert) {
  let mediaChanges = 0;

  this.player.on('mediachange', function() {
    mediaChanges++;
  });

  this.player.src({
    src: 'http://example.com/media.m3u8',
    type: 'application/vnd.apple.mpegurl'
  });

  this.clock.tick(1);

  openMediaSource(this.player, this.clock);
  this.standardXHRResponse(this.requests.shift());

  this.player.tech_.hls.playlists.trigger('mediachange');
  assert.strictEqual(mediaChanges, 1, 'fired mediachange');
});

QUnit.test('can be disposed before finishing initialization', function(assert) {
  let readyHandlers = [];

  this.player.ready = function(callback) {
    readyHandlers.push(callback);
  };
  this.player.src({
    src: 'http://example.com/media.m3u8',
    type: 'application/vnd.apple.mpegurl'
  });

  this.clock.tick(1);
  readyHandlers.shift().call(this.player);

  this.player.src({
    src: 'http://example.com/media.mp4',
    type: 'video/mp4'
  });

  assert.ok(readyHandlers.length > 0, 'registered a ready handler');
  try {
    while (readyHandlers.length) {
      readyHandlers.shift().call(this.player);
      openMediaSource(this.player, this.clock);
    }
    assert.ok(true, 'did not throw an exception');
  } catch (e) {
    assert.ok(false, 'threw an exception');
  }
});

QUnit.test('calling play() at the end of a video replays', function(assert) {
  let seekTime = -1;

  this.player.src({
    src: 'http://example.com/media.m3u8',
    type: 'application/vnd.apple.mpegurl'
  });

  this.clock.tick(1);

  openMediaSource(this.player, this.clock);
  this.player.tech_.setCurrentTime = function(time) {
    if (typeof time !== 'undefined') {
      seekTime = time;
    }
    return 0;
  };
  this.requests.shift().respond(200, null,
                                '#EXTM3U\n' +
                                '#EXTINF:10,\n' +
                                '0.ts\n' +
                                '#EXT-X-ENDLIST\n');
  this.clock.tick(1);

  this.standardXHRResponse(this.requests.shift());
  this.player.tech_.ended = function() {
    return true;
  };

  this.player.tech_.trigger('play');
  this.clock.tick(1);
  assert.equal(seekTime, 0, 'seeked to the beginning');

  // verify stats
  assert.equal(this.player.tech_.hls.stats.mediaBytesTransferred, 1024, '1024 bytes');
  assert.equal(this.player.tech_.hls.stats.mediaRequests, 1, '1 request');
});

QUnit.test('keys are resolved relative to the master playlist', function(assert) {
  this.player.src({
    src: 'video/master-encrypted.m3u8',
    type: 'application/vnd.apple.mpegurl'
  });

  this.clock.tick(1);

  openMediaSource(this.player, this.clock);
  this.requests.shift().respond(200, null,
                                '#EXTM3U\n' +
                                '#EXT-X-STREAM-INF:PROGRAM-ID=1,BANDWIDTH=17\n' +
                                'playlist/playlist.m3u8\n' +
                                '#EXT-X-ENDLIST\n');
  this.clock.tick(1);

  this.requests.shift().respond(200, null,
                                '#EXTM3U\n' +
                                '#EXT-X-TARGETDURATION:15\n' +
                                '#EXT-X-KEY:METHOD=AES-128,URI="keys/key.php"\n' +
                                '#EXTINF:2.833,\n' +
                                'http://media.example.com/fileSequence1.ts\n' +
                                '#EXT-X-ENDLIST\n');
  this.clock.tick(1);

  assert.equal(this.requests.length, 2, 'requested the key');
  assert.equal(this.requests[0].url,
               absoluteUrl('video/playlist/keys/key.php'),
               'resolves multiple relative paths');

  // verify stats
  assert.equal(this.player.tech_.hls.stats.bandwidth, 4194304, 'default');
});

QUnit.test('keys are resolved relative to their containing playlist', function(assert) {
  this.player.src({
    src: 'video/media-encrypted.m3u8',
    type: 'application/vnd.apple.mpegurl'
  });

  this.clock.tick(1);

  openMediaSource(this.player, this.clock);
  this.requests.shift().respond(200, null,
                                '#EXTM3U\n' +
                                '#EXT-X-TARGETDURATION:15\n' +
                                '#EXT-X-KEY:METHOD=AES-128,URI="keys/key.php"\n' +
                                '#EXTINF:2.833,\n' +
                                'http://media.example.com/fileSequence1.ts\n' +
                                '#EXT-X-ENDLIST\n');
  this.clock.tick(1);

  assert.equal(this.requests.length, 2, 'requested a key');
  assert.equal(this.requests[0].url,
               absoluteUrl('video/keys/key.php'),
               'resolves multiple relative paths');
});

QUnit.test('seeking should abort an outstanding key request and create a new one', function(assert) {
  this.player.src({
    src: 'https://example.com/encrypted.m3u8',
    type: 'application/vnd.apple.mpegurl'
  });

  this.clock.tick(1);

  openMediaSource(this.player, this.clock);

  this.requests.shift().respond(200, null,
                                '#EXTM3U\n' +
                                '#EXT-X-TARGETDURATION:15\n' +
                                '#EXT-X-KEY:METHOD=AES-128,URI="keys/key.php"\n' +
                                '#EXTINF:9,\n' +
                                'http://media.example.com/fileSequence1.ts\n' +
                                '#EXT-X-KEY:METHOD=AES-128,URI="keys/key2.php"\n' +
                                '#EXTINF:9,\n' +
                                'http://media.example.com/fileSequence2.ts\n' +
                                '#EXT-X-ENDLIST\n');
  this.clock.tick(1);

  // segment 1
  this.standardXHRResponse(this.requests.pop());

  this.player.currentTime(11);
  this.clock.tick(2);
  assert.ok(this.requests[0].aborted, 'the key XHR should be aborted');
  // aborted key 1
  this.requests.shift();

  assert.equal(this.requests.length, 2, 'requested the new key');
  assert.equal(this.requests[0].url,
               'https://example.com/' +
               this.player.tech_.hls.playlists.media().segments[1].key.uri,
               'urls should match');

  // verify stats
  assert.equal(this.player.tech_.hls.stats.mediaBytesTransferred, 1024, '1024 bytes');
  assert.equal(this.player.tech_.hls.stats.mediaRequests, 1, '1 request');
});

QUnit.test('switching playlists with an outstanding key request aborts request and ' +
           'loads segment', function(assert) {
  let keyXhr;
  let media = '#EXTM3U\n' +
      '#EXT-X-MEDIA-SEQUENCE:5\n' +
      '#EXT-X-KEY:METHOD=AES-128,URI="https://priv.example.com/key.php?r=52"\n' +
      '#EXTINF:2.833,\n' +
      'http://media.example.com/fileSequence52-A.ts\n' +
      '#EXTINF:15.0,\n' +
      'http://media.example.com/fileSequence52-B.ts\n' +
      '#EXT-X-ENDLIST\n';

  this.player.src({
    src: 'https://example.com/master.m3u8',
    type: 'application/vnd.apple.mpegurl'
  });

  this.clock.tick(1);

  openMediaSource(this.player, this.clock);
  this.player.tech_.trigger('play');
  this.clock.tick(1);

  // master playlist
  this.standardXHRResponse(this.requests.shift());
  // media playlist
  this.requests.shift().respond(200, null, media);
  this.clock.tick(1);

  // first segment of the original media playlist
  this.standardXHRResponse(this.requests.pop());

  assert.equal(this.requests.length, 1, 'key request only one outstanding');
  keyXhr = this.requests.shift();
  assert.ok(!keyXhr.aborted, 'key request outstanding');

  this.player.tech_.hls.playlists.trigger('mediachanging');
  this.player.tech_.hls.playlists.trigger('mediachange');
  this.clock.tick(1);

  assert.ok(keyXhr.aborted, 'key request aborted');
  assert.equal(this.requests.length, 2, 'loaded key and segment');
  assert.equal(this.requests[0].url,
               'https://priv.example.com/key.php?r=52',
               'requested the key');
  assert.equal(this.requests[1].url,
               'http://media.example.com/fileSequence52-A.ts',
               'requested the segment');
  // verify stats
  assert.equal(this.player.tech_.hls.stats.mediaBytesTransferred, 1024, '1024 bytes');
  assert.equal(this.player.tech_.hls.stats.mediaRequests, 1, '1 request');
});

QUnit.test('does not download segments if preload option set to none', function(assert) {
  this.player.preload('none');
  this.player.src({
    src: 'master.m3u8',
    type: 'application/vnd.apple.mpegurl'
  });

  this.clock.tick(1);

  openMediaSource(this.player, this.clock);
  // master
  this.standardXHRResponse(this.requests.shift());
  // media
  this.standardXHRResponse(this.requests.shift());
  this.clock.tick(10 * 1000);

  this.requests = this.requests.filter(function(request) {
    return !(/m3u8$/).test(request.uri);
  });
  assert.equal(this.requests.length, 0, 'did not download any segments');

  // verify stats
  assert.equal(this.player.tech_.hls.stats.bandwidth, 4194304, 'default');
});

// workaround https://bugzilla.mozilla.org/show_bug.cgi?id=548397
QUnit.test('selectPlaylist does not fail if getComputedStyle returns null', function(assert) {
  let oldGetComputedStyle = window.getComputedStyle;

  window.getComputedStyle = function() {
    return null;
  };

  this.player.src({
    src: 'master.m3u8',
    type: 'application/vnd.apple.mpegurl'
  });

  this.clock.tick(1);

  openMediaSource(this.player, this.clock);
  // master
  this.standardXHRResponse(this.requests.shift());
  // media
  this.standardXHRResponse(this.requests.shift());

  this.player.tech_.hls.selectPlaylist();
  assert.ok(true, 'should not throw');
  window.getComputedStyle = oldGetComputedStyle;

  // verify stats
  assert.equal(this.player.tech_.hls.stats.bandwidth, 4194304, 'default');
});

QUnit.test('resolves relative key URLs against the playlist', function(assert) {
  this.player.src({
    src: 'https://example.com/media.m3u8',
    type: 'application/vnd.apple.mpegurl'
  });

  this.clock.tick(1);

  openMediaSource(this.player, this.clock);
  this.requests.shift()
    .respond(200, null,
             '#EXTM3U\n' +
             '#EXT-X-MEDIA-SEQUENCE:5\n' +
             '#EXT-X-KEY:METHOD=AES-128,URI="key.php?r=52"\n' +
             '#EXTINF:2.833,\n' +
             'http://media.example.com/fileSequence52-A.ts\n' +
             '#EXT-X-ENDLIST\n');
  this.clock.tick(1);

  assert.equal(this.requests[0].url,
               'https://example.com/key.php?r=52',
               'resolves the key URL');
});

QUnit.test('adds 1 default audio track if we have not parsed any and the playlist is loaded', function(assert) {
  this.player.src({
    src: 'manifest/master.m3u8',
    type: 'application/vnd.apple.mpegurl'
  });

  this.clock.tick(1);

  assert.equal(this.player.audioTracks().length, 0, 'zero audio tracks at load time');

  openMediaSource(this.player, this.clock);

  // master
  this.standardXHRResponse(this.requests.shift());
  // media
  this.standardXHRResponse(this.requests.shift());

  assert.equal(this.player.audioTracks().length, 1, 'one audio track after load');
  assert.equal(this.player.audioTracks()[0].label, 'default', 'set the label');
});

QUnit.test('adds 1 default audio track if in flash mode', function(assert) {
  let hlsOptions = videojs.options.hls;

  this.player.dispose();
  videojs.options.hls = {
    mode: 'flash'
  };

  this.player = createPlayer();

  this.player.src({
    src: 'manifest/multipleAudioGroups.m3u8',
    type: 'application/vnd.apple.mpegurl'
  });

  this.clock.tick(1);

  assert.equal(this.player.audioTracks().length, 0, 'zero audio tracks at load time');

  openMediaSource(this.player, this.clock);

  // master
  this.standardXHRResponse(this.requests.shift());
  // media
  this.standardXHRResponse(this.requests.shift());

  assert.equal(this.player.audioTracks().length, 1, 'one audio track after load');
  assert.equal(this.player.audioTracks()[0].label, 'default', 'set the label');

  videojs.options.hls = hlsOptions;
});

QUnit.test('adds audio tracks if we have parsed some from a playlist', function(assert) {
  this.player.src({
    src: 'manifest/multipleAudioGroups.m3u8',
    type: 'application/vnd.apple.mpegurl'
  });

  this.clock.tick(1);

  assert.equal(this.player.audioTracks().length, 0, 'zero audio tracks at load time');

  openMediaSource(this.player, this.clock);

  // master
  this.standardXHRResponse(this.requests.shift());
  // media
  this.standardXHRResponse(this.requests.shift());
  let vjsAudioTracks = this.player.audioTracks();

  assert.equal(vjsAudioTracks.length, 3, '3 active vjs tracks');

  assert.equal(vjsAudioTracks[0].enabled, true, 'default track is enabled');

  vjsAudioTracks[1].enabled = true;
  assert.equal(vjsAudioTracks[1].enabled, true, 'new track is enabled on vjs');
  assert.equal(vjsAudioTracks[0].enabled, false, 'main track is disabled');
});

QUnit.test('when audioinfo changes on an independent audio track in Firefox 48 & below, the enabled track is blacklisted and removed', function(assert) {
  let audioTracks = this.player.audioTracks();
  let oldLabel;

  videojs.browser.IS_FIREFOX = true;
  let origSupportsAudioInfoChange_ = videojs.Hls.supportsAudioInfoChange_;

  videojs.Hls.supportsAudioInfoChange_ = () => false;

  this.player.src({
    src: 'manifest/multipleAudioGroups.m3u8',
    type: 'application/vnd.apple.mpegurl'
  });

  this.clock.tick(1);

  let hls = this.player.tech_.hls;
  let mpc = hls.masterPlaylistController_;

  openMediaSource(this.player, this.clock);

  // master
  this.standardXHRResponse(this.requests.shift());
  // media
  this.standardXHRResponse(this.requests.shift());
  assert.equal(audioTracks.length, 3, 'three audio track after load');

  let defaultTrack = mpc.activeAudioGroup().filter((track) => {
    return track.properties_.default;
  })[0];

  // initial audio info
  hls.mediaSource.trigger({ type: 'audioinfo', info: { foo: 'bar' }});
  oldLabel = audioTracks[1].label;

  // simulate audio info change and mock things
  audioTracks[1].enabled = true;
  hls.mediaSource.trigger({ type: 'audioinfo', info: { bar: 'foo' }});

  assert.equal(audioTracks.length, 2, 'two audio tracks after bad audioinfo change');
  assert.notEqual(audioTracks[1].label, oldLabel, 'audio track at index 1 is not the same');
  assert.equal(defaultTrack.enabled, true, 'default track is enabled again');
  assert.equal(this.env.log.warn.calls, 1, 'firefox issue warning logged');
  videojs.Hls.supportsAudioInfoChange_ = origSupportsAudioInfoChange_;
});

QUnit.test('audioinfo changes with one track, blacklist playlist on Firefox 48 & below', function(assert) {
  let audioTracks = this.player.audioTracks();

  videojs.browser.IS_FIREFOX = true;
  let origSupportsAudioInfoChange_ = videojs.Hls.supportsAudioInfoChange_;

  videojs.Hls.supportsAudioInfoChange_ = () => false;

  this.player.src({
    src: 'manifest/master.m3u8',
    type: 'application/vnd.apple.mpegurl'
  });

  this.clock.tick(1);

  assert.equal(audioTracks.length, 0, 'zero audio tracks at load time');
  openMediaSource(this.player, this.clock);
  this.standardXHRResponse(this.requests.shift());
  this.standardXHRResponse(this.requests.shift());
  assert.equal(audioTracks.length, 1, 'one audio track after load');

  let mpc = this.player.tech_.hls.masterPlaylistController_;
  let oldMedia = mpc.media();

  // initial audio info
  mpc.mediaSource.trigger({type: 'audioinfo', info: { foo: 'bar' }});

  // simulate audio info change in main track
  mpc.mediaSource.trigger({type: 'audioinfo', info: { bar: 'foo' }});

  assert.equal(audioTracks.length, 1, 'still have one audio track');
  assert.ok(oldMedia.excludeUntil > 0, 'blacklisted old playlist');
  assert.equal(this.env.log.warn.calls, 2, 'firefox issue warning logged');
  videojs.Hls.supportsAudioInfoChange_ = origSupportsAudioInfoChange_;
});

QUnit.test('changing audioinfo for muxed audio blacklists the current playlist in Firefox', function(assert) {
  let audioTracks = this.player.audioTracks();

  videojs.browser.IS_FIREFOX = true;
  let origSupportsAudioInfoChange_ = videojs.Hls.supportsAudioInfoChange_;

  videojs.Hls.supportsAudioInfoChange_ = () => false;

  this.player.src({
    src: 'manifest/multipleAudioGroupsCombinedMain.m3u8',
    type: 'application/vnd.apple.mpegurl'
  });

  this.clock.tick(1);

  assert.equal(audioTracks.length, 0, 'zero audio tracks at load time');
  openMediaSource(this.player, this.clock);
  let hls = this.player.tech_.hls;
  let mpc = hls.masterPlaylistController_;

  // master
  this.standardXHRResponse(this.requests.shift());
  // video media
  this.standardXHRResponse(this.requests.shift());
  // video segments
  this.standardXHRResponse(this.requests.shift());
  this.standardXHRResponse(this.requests.shift());
  // audio media
  this.standardXHRResponse(this.requests.shift());
  // ignore audio requests
  this.requests.length = 0;
  assert.equal(audioTracks.length, 3, 'three audio track after load');

  // force audio group with combined audio to enabled
  mpc.masterPlaylistLoader_.media(mpc.master().playlists[0]);
  this.requests.shift().respond(200, null,
                                '#EXTM3U\n' +
                                '#EXTINF:10,\n' +
                                '0.ts\n' +
                                '#EXT-X-ENDLIST\n');

  let defaultTrack = mpc.activeAudioGroup().filter((track) => {
    return track.properties_.default;
  })[0];
  let oldPlaylist = mpc.media();

  // initial audio info
  mpc.mediaSource.trigger({type: 'audioinfo', info: { foo: 'bar' }});

  // simulate audio info change
  mpc.mediaSource.trigger({type: 'audioinfo', info: { bar: 'foo' }});

  audioTracks = this.player.audioTracks();
  assert.equal(audioTracks.length, 3, 'three audio tracks after bad audioinfo change');
  assert.equal(defaultTrack.enabled, true, 'default audio still enabled');
  assert.ok(oldPlaylist.excludeUntil > 0, 'blacklisted the old playlist');
  assert.equal(this.env.log.warn.calls, 2, 'firefox issue warning logged');
  videojs.Hls.supportsAudioInfoChange_ = origSupportsAudioInfoChange_;
});

QUnit.test('cleans up the buffer when loading live segments', function(assert) {
  let removes = [];
  let seekable = videojs.createTimeRanges([[0, 70]]);

  this.player.src({
    src: 'liveStart30sBefore.m3u8',
    type: 'application/vnd.apple.mpegurl'
  });

  this.clock.tick(1);

  openMediaSource(this.player, this.clock);

  this.player.tech_.hls.masterPlaylistController_.seekable = function() {
    return seekable;
  };

  // This is so we do not track first call to remove during segment loader init
  this.player.tech_.hls.masterPlaylistController_.mainSegmentLoader_.resetEverything = function() {
    this.resetLoader();
  };

  this.player.tech_.hls.mediaSource.addSourceBuffer = () => {
    let buffer = new (videojs.extend(videojs.EventTarget, {
      constructor() {},
      abort() {},
      buffered: videojs.createTimeRange(),
      appendBuffer() {},
      remove(start, end) {
        removes.push([start, end]);
      }
    }))();

    this.player.tech_.hls.mediaSource.sourceBuffers = [buffer];
    return buffer;
  };
  this.player.tech_.hls.bandwidth = 20e10;
  this.player.tech_.triggerReady();
  this.standardXHRResponse(this.requests[0]);

  this.player.tech_.hls.playlists.trigger('loadedmetadata');
  this.player.tech_.trigger('canplay');
  this.player.tech_.paused = function() {
    return false;
  };
  this.player.tech_.trigger('play');
  this.clock.tick(1);

  // request first playable segment
  this.standardXHRResponse(this.requests[1]);
  this.clock.tick(1);
  this.player.tech_.hls.mediaSource.sourceBuffers[0].trigger('updateend');

  this.clock.tick(1);

  // request second playable segment
  this.standardXHRResponse(this.requests[2]);

  assert.strictEqual(this.requests[0].url, 'liveStart30sBefore.m3u8',
                    'master playlist requested');
  assert.equal(removes.length, 1, 'remove called');
  // segment-loader removes at currentTime - 60
  assert.deepEqual(removes[0], [0, 10],
                  'remove called with the right range');

  // verify stats
  assert.equal(this.player.tech_.hls.stats.mediaBytesTransferred, 2048, '2048 bytes');
  assert.equal(this.player.tech_.hls.stats.mediaRequests, 2, '2 requests');
});

QUnit.test('cleans up the buffer based on currentTime when loading a live segment ' +
           'if seekable start is after currentTime', function(assert) {
  let removes = [];
  let seekable = videojs.createTimeRanges([[0, 80]]);

  this.player.src({
    src: 'liveStart30sBefore.m3u8',
    type: 'application/vnd.apple.mpegurl'
  });
  openMediaSource(this.player, this.clock);
  this.player.tech_.hls.masterPlaylistController_.seekable = function() {
    return seekable;
  };

  // This is so we do not track first call to remove during segment loader init
  this.player.tech_.hls.masterPlaylistController_.mainSegmentLoader_.resetEverything = function() {
    this.resetLoader();
  };

  this.player.tech_.hls.mediaSource.addSourceBuffer = () => {
    let buffer = new (videojs.extend(videojs.EventTarget, {
      constructor() {},
      abort() {},
      buffered: videojs.createTimeRange(),
      appendBuffer() {},
      remove(start, end) {
        removes.push([start, end]);
      }
    }))();

    this.player.tech_.hls.mediaSource.sourceBuffers = [buffer];
    return buffer;

  };
  this.player.tech_.hls.bandwidth = 20e10;
  this.player.tech_.triggerReady();
  this.standardXHRResponse(this.requests[0]);
  this.player.tech_.hls.playlists.trigger('loadedmetadata');
  this.player.tech_.trigger('canplay');

  this.player.tech_.paused = function() {
    return false;
  };

  this.player.tech_.trigger('play');
  this.clock.tick(1);

  // request first playable segment
  this.standardXHRResponse(this.requests[1]);

  this.clock.tick(1);
  this.player.tech_.hls.mediaSource.sourceBuffers[0].trigger('updateend');

  // Change seekable so that it starts *after* the currentTime which was set
  // based on the previous seekable range (the end of 80)
  seekable = videojs.createTimeRanges([[100, 120]]);

  this.clock.tick(1);

  // request second playable segment
  this.standardXHRResponse(this.requests[2]);

  assert.strictEqual(this.requests[0].url, 'liveStart30sBefore.m3u8', 'master playlist requested');
  assert.equal(removes.length, 1, 'remove called');
  assert.deepEqual(removes[0], [0, 80 - 60], 'remove called with the right range');
});

QUnit.test('cleans up the buffer when loading VOD segments', function(assert) {
  let removes = [];

  this.player.src({
    src: 'manifest/master.m3u8',
    type: 'application/vnd.apple.mpegurl'
  });

  this.clock.tick(1);

  openMediaSource(this.player, this.clock);

  // This is so we do not track first call to remove during segment loader init
  this.player.tech_.hls.masterPlaylistController_.mainSegmentLoader_.resetEverything = function() {
    this.resetLoader();
  };

  this.player.tech_.hls.mediaSource.addSourceBuffer = () => {
    let buffer = new (videojs.extend(videojs.EventTarget, {
      constructor() {},
      abort() {},
      buffered: videojs.createTimeRange(),
      appendBuffer() {},
      remove(start, end) {
        removes.push([start, end]);
      }
    }))();

    this.player.tech_.hls.mediaSource.sourceBuffers = [buffer];
    return buffer;

  };
  this.player.width(640);
  this.player.height(360);
  this.player.tech_.hls.bandwidth = 20e10;
  this.standardXHRResponse(this.requests[0]);
  this.standardXHRResponse(this.requests[1]);
  this.standardXHRResponse(this.requests[2]);
  this.clock.tick(1);
  this.player.currentTime(120);
  this.player.tech_.hls.mediaSource.sourceBuffers[0].trigger('updateend');
  this.clock.tick(1);
  this.standardXHRResponse(this.requests[3]);

  assert.strictEqual(this.requests[0].url, 'manifest/master.m3u8',
                    'master playlist requested');
  assert.strictEqual(this.requests[1].url, absoluteUrl('manifest/media3.m3u8'),
                    'media playlist requested');
  assert.equal(removes.length, 1, 'remove called');
  assert.deepEqual(removes[0], [0, 120 - 60], 'remove called with the right range');
});

QUnit.test('when mediaGroup changes enabled track should not change', function(assert) {
  this.player.src({
    src: 'manifest/multipleAudioGroups.m3u8',
    type: 'application/vnd.apple.mpegurl'
  });

  this.clock.tick(1);

  openMediaSource(this.player, this.clock);

  // master
  this.standardXHRResponse(this.requests.shift());
  // video media
  this.standardXHRResponse(this.requests.shift());
  let hls = this.player.tech_.hls;
  let mpc = hls.masterPlaylistController_;
  let audioTracks = this.player.audioTracks();

  assert.equal(audioTracks.length, 3, 'three audio tracks after load');
  assert.equal(audioTracks[0].enabled, true, 'track one enabled after load');

  let oldMediaGroup = hls.playlists.media().attributes.AUDIO;

  // clear out any outstanding requests
  this.requests.length = 0;
  // force mpc to select a playlist from a new media group
  mpc.masterPlaylistLoader_.media(mpc.master().playlists[0]);
  this.clock.tick(1);

  // video media
  this.standardXHRResponse(this.requests.shift());

  assert.notEqual(oldMediaGroup, hls.playlists.media().attributes.AUDIO, 'selected a new playlist');
  audioTracks = this.player.audioTracks();

  assert.equal(audioTracks.length, 3, 'three audio tracks after changing mediaGroup');
  assert.ok(audioTracks[0].properties_.default, 'track one should be the default');
  assert.ok(audioTracks[0].enabled, 'enabled the default track');
  assert.notOk(audioTracks[1].enabled, 'disabled track two');
  assert.notOk(audioTracks[2].enabled, 'disabled track three');

  audioTracks[1].enabled = true;
  assert.notOk(audioTracks[0].enabled, 'disabled track one');
  assert.ok(audioTracks[1].enabled, 'enabled track two');
  assert.notOk(audioTracks[2].enabled, 'disabled track three');

  oldMediaGroup = hls.playlists.media().attributes.AUDIO;
  // clear out any outstanding requests
  this.requests.length = 0;
  // swap back to the old media group
  // this playlist is already loaded so no new requests are made
  mpc.masterPlaylistLoader_.media(mpc.master().playlists[3]);
  this.clock.tick(1);

  assert.notEqual(oldMediaGroup, hls.playlists.media().attributes.AUDIO, 'selected a new playlist');
  audioTracks = this.player.audioTracks();

  assert.equal(audioTracks.length, 3, 'three audio tracks after reverting mediaGroup');
  assert.ok(audioTracks[0].properties_.default, 'track one should be the default');
  assert.notOk(audioTracks[0].enabled, 'the default track is still disabled');
  assert.ok(audioTracks[1].enabled, 'track two is still enabled');
  assert.notOk(audioTracks[2].enabled, 'track three is still disabled');
});

QUnit.test('Allows specifying the beforeRequest function on the player', function(assert) {
  let beforeRequestCalled = false;

  this.player.src({
    src: 'master.m3u8',
    type: 'application/vnd.apple.mpegurl'
  });

  this.clock.tick(1);

  openMediaSource(this.player, this.clock);

  this.player.tech_.hls.xhr.beforeRequest = function() {
    beforeRequestCalled = true;
  };
  // master
  this.standardXHRResponse(this.requests.shift());
  // media
  this.standardXHRResponse(this.requests.shift());

  assert.ok(beforeRequestCalled, 'beforeRequest was called');

  // verify stats
  assert.equal(this.player.tech_.hls.stats.bandwidth, 4194304, 'default');
});

QUnit.test('Allows specifying the beforeRequest function globally', function(assert) {
  let beforeRequestCalled = false;

  videojs.Hls.xhr.beforeRequest = function() {
    beforeRequestCalled = true;
  };

  this.player.src({
    src: 'master.m3u8',
    type: 'application/vnd.apple.mpegurl'
  });

  this.clock.tick(1);

  openMediaSource(this.player, this.clock);
  // master
  this.standardXHRResponse(this.requests.shift());

  assert.ok(beforeRequestCalled, 'beforeRequest was called');

  delete videojs.Hls.xhr.beforeRequest;

  // verify stats
  assert.equal(this.player.tech_.hls.stats.bandwidth, 4194304, 'default');
});

QUnit.test('Allows overriding the global beforeRequest function', function(assert) {
  let beforeGlobalRequestCalled = 0;
  let beforeLocalRequestCalled = 0;

  videojs.Hls.xhr.beforeRequest = function() {
    beforeGlobalRequestCalled++;
  };

  this.player.src({
    src: 'master.m3u8',
    type: 'application/vnd.apple.mpegurl'
  });

  this.clock.tick(1);

  openMediaSource(this.player, this.clock);

  this.player.tech_.hls.xhr.beforeRequest = function() {
    beforeLocalRequestCalled++;
  };
  // master
  this.standardXHRResponse(this.requests.shift());
  // media
  this.standardXHRResponse(this.requests.shift());
  // ts
  this.standardXHRResponse(this.requests.shift());

  assert.equal(beforeLocalRequestCalled, 2, 'local beforeRequest was called twice ' +
                                           'for the media playlist and media');
  assert.equal(beforeGlobalRequestCalled, 1, 'global beforeRequest was called once ' +
                                            'for the master playlist');

  delete videojs.Hls.xhr.beforeRequest;

  // verify stats
  assert.equal(this.player.tech_.hls.stats.mediaBytesTransferred, 1024, 'seen above');
  assert.equal(this.player.tech_.hls.stats.mediaRequests, 1, 'one segment request');
});

QUnit.test('passes useCueTags hls option to master playlist controller', function(assert) {
  this.player.src({
    src: 'master.m3u8',
    type: 'application/vnd.apple.mpegurl'
  });

  this.clock.tick(1);

  assert.ok(!this.player.tech_.hls.masterPlaylistController_.useCueTags_,
           'useCueTags is falsy by default');

  let origHlsOptions = videojs.options.hls;

  videojs.options.hls = {
    useCueTags: true
  };

  this.player.dispose();
  this.player = createPlayer();
  this.player.src({
    src: 'http://example.com/media.m3u8',
    type: 'application/vnd.apple.mpegurl'
  });

  this.clock.tick(1);

  assert.ok(this.player.tech_.hls.masterPlaylistController_.useCueTags_,
           'useCueTags passed to master playlist controller');

  videojs.options.hls = origHlsOptions;
});

QUnit.test('populates quality levels list when available', function(assert) {
  this.player.src({
    src: 'manifest/master.m3u8',
    type: 'application/vnd.apple.mpegurl'
  });

  this.clock.tick(1);

  openMediaSource(this.player, this.clock);

  assert.ok(this.player.tech_.hls.qualityLevels_, 'added quality levels');

  let qualityLevels = this.player.qualityLevels();
  let addCount = 0;
  let changeCount = 0;

  qualityLevels.on('addqualitylevel', () => {
    addCount++;
  });

  qualityLevels.on('change', () => {
    changeCount++;
  });

  // master
  this.standardXHRResponse(this.requests.shift());
  // media
  this.standardXHRResponse(this.requests.shift());

  assert.equal(addCount, 4, 'four levels added from master');
  assert.equal(changeCount, 1, 'selected initial quality level');

  this.player.dispose();
  this.player = createPlayer({}, {
    src: 'http://example.com/media.m3u8',
    type: 'application/vnd.apple.mpegurl'
  }, this.clock);
  openMediaSource(this.player, this.clock);

  assert.ok(this.player.tech_.hls.qualityLevels_, 'added quality levels from video with source');
});

QUnit.module('HLS Integration', {
  beforeEach(assert) {
    this.env = useFakeEnvironment(assert);
    this.requests = this.env.requests;
    this.mse = useFakeMediaSource();
    this.tech = new (videojs.getTech('Html5'))({});
    this.clock = this.env.clock;

    this.standardXHRResponse = (request, data) => {
      standardXHRResponse(request, data);

      // Because SegmentLoader#fillBuffer_ is now scheduled asynchronously
      // we have to use clock.tick to get the expected side effects of
      // SegmentLoader#handleUpdateEnd_
      this.clock.tick(1);
    };

    videojs.HlsHandler.prototype.setupQualityLevels_ = () => {};
  },
  afterEach() {
    this.env.restore();
    this.mse.restore();
    videojs.HlsHandler.prototype.setupQualityLevels_ = ogHlsHandlerSetupQualityLevels;
  }
});

QUnit.test('does not error when MediaSource is not defined', function(assert) {
  window.MediaSource = null;

  let hls = HlsSourceHandler('html5').handleSource({
    src: 'manifest/alternateAudio.m3u8',
    type: 'application/vnd.apple.mpegurl'
  }, this.tech);

  hls.mediaSource.trigger('sourceopen');
  // master
  this.standardXHRResponse(this.requests.shift());
  // media
  this.standardXHRResponse(this.requests.shift());

  assert.ok(true, 'did not throw an exception');
});

QUnit.test('aborts all in-flight work when disposed', function(assert) {
  let hls = HlsSourceHandler('html5').handleSource({
    src: 'manifest/master.m3u8',
    type: 'application/vnd.apple.mpegurl'
  }, this.tech);

  hls.mediaSource.trigger('sourceopen');
  // master
  this.standardXHRResponse(this.requests.shift());
  // media
  this.standardXHRResponse(this.requests.shift());

  hls.dispose();
  assert.ok(this.requests[0].aborted, 'aborted the old segment request');
  hls.mediaSource.sourceBuffers.forEach(sourceBuffer => {
    let lastUpdate = sourceBuffer.updates_[sourceBuffer.updates_.length - 1];

    assert.ok(lastUpdate.abort, 'aborted the source buffer');
  });
});

QUnit.test('stats are reset on dispose', function(assert) {
  let hls = HlsSourceHandler('html5').handleSource({
    src: 'manifest/master.m3u8',
    type: 'application/vnd.apple.mpegurl'
  }, this.tech);

  hls.mediaSource.trigger('sourceopen');
  // master
  this.standardXHRResponse(this.requests.shift());
  // media
  this.standardXHRResponse(this.requests.shift());

  // media
  this.standardXHRResponse(this.requests.shift());

  assert.equal(hls.stats.mediaBytesTransferred, 1024, 'stat is set');
  hls.dispose();
  assert.equal(hls.stats.mediaBytesTransferred, 0, 'stat is reset');
});

QUnit.test('detects fullscreen and triggers a quality change', function(assert) {
  let qualityChanges = 0;
  let hls = HlsSourceHandler('html5').handleSource({
    src: 'manifest/master.m3u8',
    type: 'application/vnd.apple.mpegurl'
  }, this.tech);
  let fullscreenElementName;

  ['fullscreenElement', 'webkitFullscreenElement',
   'mozFullScreenElement', 'msFullscreenElement'
  ].forEach((name) => {
    if (!fullscreenElementName && !document.hasOwnProperty(name)) {
      fullscreenElementName = name;
    }
  });

  hls.masterPlaylistController_.fastQualityChange_ = function() {
    qualityChanges++;
  };

  // take advantage of capability detection to mock fullscreen activation
  document[fullscreenElementName] = this.tech.el();
  Events.trigger(document, 'fullscreenchange');

  assert.equal(qualityChanges, 1, 'made a fast quality change');

  // don't do a fast quality change when returning from fullscreen;
  // allow the video element to rescale the already buffered video
  document[fullscreenElementName] = null;
  Events.trigger(document, 'fullscreenchange');

  assert.equal(qualityChanges, 1, 'did not make another quality change');
});

QUnit.test('downloads additional playlists if required', function(assert) {
  let originalPlaylist;
  let hls = HlsSourceHandler('html5').handleSource({
    src: 'manifest/master.m3u8',
    type: 'application/vnd.apple.mpegurl'
  }, this.tech);

  // Make segment metadata noop since most test segments dont have real data
  hls.masterPlaylistController_.mainSegmentLoader_.addSegmentMetadataCue_ = () => {};

  hls.mediaSource.trigger('sourceopen');
  hls.bandwidth = 1;
  // master
  this.standardXHRResponse(this.requests[0]);
  // media
  this.standardXHRResponse(this.requests[1]);
  originalPlaylist = hls.playlists.media();
  hls.masterPlaylistController_.mainSegmentLoader_.mediaIndex = 0;

  // the playlist selection is revisited after a new segment is downloaded
  this.requests[2].bandwidth = 3000000;
  // segment
  this.standardXHRResponse(this.requests[2]);
  hls.mediaSource.sourceBuffers[0].trigger('updateend');

  // new media
  this.standardXHRResponse(this.requests[3]);

  assert.ok((/manifest\/media\d+.m3u8$/).test(this.requests[3].url),
           'made a playlist request');
  assert.notEqual(originalPlaylist.resolvedUri,
                 hls.playlists.media().resolvedUri,
                 'a new playlists was selected');
  assert.ok(hls.playlists.media().segments, 'segments are now available');

  // verify stats
  assert.equal(hls.stats.bandwidth, 3000000, 'default');
  assert.equal(hls.stats.mediaBytesTransferred, 1024, '1024 bytes');
  assert.equal(hls.stats.mediaRequests, 1, '1 request');
});

QUnit.test('waits to download new segments until the media playlist is stable', function(assert) {
  let sourceBuffer;
  let hls = HlsSourceHandler('html5').handleSource({
    src: 'manifest/master.m3u8',
    type: 'application/vnd.apple.mpegurl'
  }, this.tech);

  hls.masterPlaylistController_.mainSegmentLoader_.addSegmentMetadataCue_ = () => {};

  hls.mediaSource.trigger('sourceopen');

  // make sure we stay on the lowest variant
  hls.bandwidth = 1;
  // master
  this.standardXHRResponse(this.requests.shift());

  // media1
  this.standardXHRResponse(this.requests.shift());

  // source buffer created after media source is open and first media playlist is selected
  sourceBuffer = hls.mediaSource.sourceBuffers[0];
  hls.masterPlaylistController_.mainSegmentLoader_.mediaIndex = 0;

  // segment 0
  this.standardXHRResponse(this.requests.shift());
  // no time has elapsed, so bandwidth is really high and we'll switch
  // playlists
  sourceBuffer.trigger('updateend');

  assert.equal(this.requests.length, 1, 'only the playlist request outstanding');
  this.clock.tick(10 * 1000);
  assert.equal(this.requests.length, 1, 'delays segment fetching');

  // another media playlist
  this.standardXHRResponse(this.requests.shift());
  this.clock.tick(10 * 1000);
  assert.equal(this.requests.length, 1, 'resumes segment fetching');

  // verify stats
  assert.equal(hls.stats.bandwidth, Infinity, 'default');
  assert.equal(hls.stats.mediaBytesTransferred, 1024, '1024 bytes');
  assert.equal(hls.stats.mediaRequests, 1, '1 request');
});

QUnit.test('live playlist starts three target durations before live', function(assert) {
  let hls = HlsSourceHandler('html5').handleSource({
    src: 'manifest/master.m3u8',
    type: 'application/vnd.apple.mpegurl'
  }, this.tech);

  hls.mediaSource.trigger('sourceopen');
  this.requests.shift().respond(200, null,
                                '#EXTM3U\n' +
                                '#EXT-X-MEDIA-SEQUENCE:101\n' +
                                '#EXTINF:10,\n' +
                                '0.ts\n' +
                                '#EXTINF:10,\n' +
                                '1.ts\n' +
                                '#EXTINF:10,\n' +
                                '2.ts\n' +
                                '#EXTINF:10,\n' +
                                '3.ts\n' +
                                '#EXTINF:10,\n' +
                                '4.ts\n');

  assert.equal(this.requests.length, 0, 'no outstanding segment request');

  this.tech.paused = function() {
    return false;
  };
  this.tech.trigger('play');
  this.clock.tick(1);
  assert.equal(this.tech.currentTime(),
              hls.seekable().end(0),
              'seeked to the seekable end');

  assert.equal(this.requests.length, 1, 'begins buffering');

});

QUnit.test('uses user defined selectPlaylist from HlsHandler if specified', function(assert) {
  let origStandardPlaylistSelector = Hls.STANDARD_PLAYLIST_SELECTOR;
  let defaultSelectPlaylistCount = 0;

  Hls.STANDARD_PLAYLIST_SELECTOR = () => defaultSelectPlaylistCount++;

  let hls = HlsSourceHandler('html5').handleSource({
    src: 'manifest/master.m3u8',
    type: 'application/vnd.apple.mpegurl'
  }, this.tech);

  hls.masterPlaylistController_.selectPlaylist();
  assert.equal(defaultSelectPlaylistCount, 1, 'uses default playlist selector');

  defaultSelectPlaylistCount = 0;

  let newSelectPlaylistCount = 0;
  let newSelectPlaylist = () => newSelectPlaylistCount++;

  HlsHandler.prototype.selectPlaylist = newSelectPlaylist;

  hls = HlsSourceHandler('html5').handleSource({
    src: 'manifest/master.m3u8',
    type: 'application/vnd.apple.mpegurl'
  }, this.tech);

  hls.masterPlaylistController_.selectPlaylist();
  assert.equal(defaultSelectPlaylistCount, 0, 'standard playlist selector not run');
  assert.equal(newSelectPlaylistCount, 1, 'uses overridden playlist selector');

  newSelectPlaylistCount = 0;

  let setSelectPlaylistCount = 0;

  hls.selectPlaylist = () => setSelectPlaylistCount++;

  hls.masterPlaylistController_.selectPlaylist();
  assert.equal(defaultSelectPlaylistCount, 0, 'standard playlist selector not run');
  assert.equal(newSelectPlaylistCount, 0, 'overridden playlist selector not run');
  assert.equal(setSelectPlaylistCount, 1, 'uses set playlist selector');

  Hls.STANDARD_PLAYLIST_SELECTOR = origStandardPlaylistSelector;
  delete HlsHandler.prototype.selectPlaylist;
});

QUnit.module('HLS - Encryption', {
  beforeEach(assert) {
    this.env = useFakeEnvironment(assert);
    this.requests = this.env.requests;
    this.mse = useFakeMediaSource();
    this.tech = new (videojs.getTech('Html5'))({});
    this.clock = this.env.clock;

    this.standardXHRResponse = (request, data) => {
      standardXHRResponse(request, data);

      // Because SegmentLoader#fillBuffer_ is now scheduled asynchronously
      // we have to use clock.tick to get the expected side effects of
      // SegmentLoader#handleUpdateEnd_
      this.clock.tick(1);
    };

    videojs.HlsHandler.prototype.setupQualityLevels_ = () => {};
  },
  afterEach() {
    this.env.restore();
    this.mse.restore();
    videojs.HlsHandler.prototype.setupQualityLevels_ = ogHlsHandlerSetupQualityLevels;
  }
});

QUnit.test('blacklists playlist if key requests fail', function(assert) {
  let hls = HlsSourceHandler('html5').handleSource({
    src: 'manifest/encrypted-master.m3u8',
    type: 'application/vnd.apple.mpegurl'
  }, this.tech);

  hls.mediaSource.trigger('sourceopen');
  this.requests.shift()
    .respond(200, null,
              '#EXTM3U\n' +
              '#EXT-X-STREAM-INF:BANDWIDTH=1000\n' +
              'media.m3u8\n' +
              '#EXT-X-STREAM-INF:BANDWIDTH=1\n' +
              'media1.m3u8\n');
  this.requests.shift()
    .respond(200, null,
             '#EXTM3U\n' +
             '#EXT-X-KEY:METHOD=AES-128,URI="htts://priv.example.com/key.php?r=52"\n' +
             '#EXTINF:2.833,\n' +
             'http://media.example.com/fileSequence52-A.ts\n' +
             '#EXT-X-KEY:METHOD=AES-128,URI="htts://priv.example.com/key.php?r=53"\n' +
             '#EXTINF:15.0,\n' +
             'http://media.example.com/fileSequence53-A.ts\n' +
             '#EXT-X-ENDLIST\n');
  this.clock.tick(1);

  // segment 1
  if (/key\.php/i.test(this.requests[0].url)) {
    this.standardXHRResponse(this.requests.pop());
  } else {
    this.standardXHRResponse(this.requests.shift());
  }
  // fail key
  this.requests.shift().respond(404);

  assert.ok(hls.playlists.media().excludeUntil > 0,
           'playlist blacklisted');
  assert.equal(this.env.log.warn.calls, 1, 'logged warning for blacklist');
});

QUnit.test('treats invalid keys as a key request failure and blacklists playlist', function(assert) {
  let hls = HlsSourceHandler('html5').handleSource({
    src: 'manifest/encrypted-master.m3u8',
    type: 'application/vnd.apple.mpegurl'
  }, this.tech);

  hls.mediaSource.trigger('sourceopen');
  this.requests.shift()
    .respond(200, null,
              '#EXTM3U\n' +
              '#EXT-X-STREAM-INF:BANDWIDTH=1000\n' +
              'media.m3u8\n' +
              '#EXT-X-STREAM-INF:BANDWIDTH=1\n' +
              'media1.m3u8\n');
  this.requests.shift()
    .respond(200, null,
             '#EXTM3U\n' +
             '#EXT-X-MEDIA-SEQUENCE:5\n' +
             '#EXT-X-KEY:METHOD=AES-128,URI="https://priv.example.com/key.php?r=52"\n' +
             '#EXTINF:2.833,\n' +
             'http://media.example.com/fileSequence52-A.ts\n' +
             '#EXT-X-KEY:METHOD=NONE\n' +
             '#EXTINF:15.0,\n' +
             'http://media.example.com/fileSequence52-B.ts\n' +
             '#EXT-X-ENDLIST\n');
  this.clock.tick(1);

  // segment request
  this.standardXHRResponse(this.requests.pop());

  assert.equal(this.requests[0].url,
              'https://priv.example.com/key.php?r=52',
              'requested the key');
  // keys *should* be 16 bytes long -- this one is too small
  this.requests[0].response = new Uint8Array(1).buffer;
  this.requests.shift().respond(200, null, '');
  this.clock.tick(1);

  // blacklist this playlist
  assert.ok(hls.playlists.media().excludeUntil > 0,
           'blacklisted playlist');
  assert.equal(this.env.log.warn.calls, 1, 'logged warning for blacklist');

  // verify stats
  assert.equal(hls.stats.mediaBytesTransferred, 1024, '1024 bytes');
  assert.equal(hls.stats.mediaRequests, 1, '1 request');
});<|MERGE_RESOLUTION|>--- conflicted
+++ resolved
@@ -1181,23 +1181,6 @@
   assert.equal(this.requests.length, 1, 'did not abort the outstanding request');
 });
 
-<<<<<<< HEAD
-QUnit.test('playlist 404 should end stream with a network error', function(assert) {
-  this.player.src({
-    src: 'manifest/media.m3u8',
-    type: 'application/vnd.apple.mpegurl'
-  });
-
-  this.clock.tick(1);
-
-  openMediaSource(this.player, this.clock);
-  this.requests.pop().respond(404);
-
-  assert.equal(this.player.tech_.hls.mediaSource.error_, 'network', 'set a network error');
-});
-
-=======
->>>>>>> 5c08517d
 QUnit.test('segment 404 should trigger blacklisting of media', function(assert) {
   let media;
 
