/* eslint-disable max-len */

import document from 'global/document';
import videojs from 'video.js';
import 'videojs-flash';
import Events from 'video.js';
import QUnit from 'qunit';
import testDataManifests from './test-manifests.js';
import {
  useFakeEnvironment,
  useFakeMediaSource,
  createPlayer,
  openMediaSource,
  standardXHRResponse,
  absoluteUrl
} from './test-helpers.js';
/* eslint-disable no-unused-vars */
// we need this so that it can register hls with videojs
import {HlsSourceHandler, HlsHandler, Hls} from '../src/videojs-contrib-hls';
import window from 'global/window';
// we need this so the plugin registers itself
import 'videojs-contrib-quality-levels';
/* eslint-enable no-unused-vars */

const Flash = videojs.getComponent('Flash');
const ogHlsHandlerSetupQualityLevels = videojs.HlsHandler.prototype.setupQualityLevels_;
let nextId = 0;

// do a shallow copy of the properties of source onto the target object
const merge = function(target, source) {
  let name;

  for (name in source) {
    target[name] = source[name];
  }
};

QUnit.module('HLS', {
  beforeEach(assert) {
    this.env = useFakeEnvironment(assert);
    this.requests = this.env.requests;
    this.mse = useFakeMediaSource();
    this.clock = this.env.clock;
    this.old = {};

    if (Flash) {
      // mock out Flash features for phantomjs
      this.old.Flash = videojs.mergeOptions({}, Flash);
      /* eslint-disable camelcase */
      Flash.embed = function(swf, flashVars) {
        let el = document.createElement('div');

        el.id = 'vjs_mock_flash_' + nextId++;
        el.className = 'vjs-tech vjs-mock-flash';
        el.duration = Infinity;
        el.vjs_load = function() {};
        el.vjs_getProperty = function(attr) {
          if (attr === 'buffered') {
            return [[0, 0]];
          }
          return el[attr];
        };
        el.vjs_setProperty = function(attr, value) {
          el[attr] = value;
        };
        el.vjs_src = function() {};
        el.vjs_play = function() {};
        el.vjs_discontinuity = function() {};

        if (flashVars.autoplay) {
          el.autoplay = true;
        }
        if (flashVars.preload) {
          el.preload = flashVars.preload;
        }

        el.currentTime = 0;

        return el;
      };
      /* eslint-enable camelcase */
      this.old.FlashSupported = Flash.isSupported;
      Flash.isSupported = function() {
        return true;
      };
    }

    // store functionality that some tests need to mock
    this.old.GlobalOptions = videojs.mergeOptions(videojs.options);

    // force the HLS tech to run
    this.old.NativeHlsSupport = videojs.Hls.supportsNativeHls;
    videojs.Hls.supportsNativeHls = false;

    this.old.Decrypt = videojs.Hls.Decrypter;
    videojs.Hls.Decrypter = function() {};

    // save and restore browser detection for the Firefox-specific tests
    this.old.IS_FIREFOX = videojs.browser.IS_FIREFOX;
    this.old.IE_VERSION = videojs.browser.IE_VERSION;

    this.standardXHRResponse = (request, data) => {
      standardXHRResponse(request, data);

      // Because SegmentLoader#fillBuffer_ is now scheduled asynchronously
      // we have to use clock.tick to get the expected side effects of
      // SegmentLoader#handleUpdateEnd_
      this.clock.tick(1);
    };

    // setup a player
    this.player = createPlayer();
    this.clock.tick(1);
  },

  afterEach() {
    this.env.restore();
    this.mse.restore();

    if (Flash) {
      merge(videojs.options, this.old.GlobalOptions);
      Flash.isSupported = this.old.FlashSupported;
      merge(Flash, this.old.Flash);
    }

    videojs.Hls.supportsNativeHls = this.old.NativeHlsSupport;
    videojs.Hls.Decrypter = this.old.Decrypt;
    videojs.browser.IS_FIREFOX = this.old.IS_FIREFOX;
    videojs.browser.IE_VERSION = this.old.IE_VERSION;

    this.player.dispose();
  }
});

QUnit.test('deprecation warning is show when using player.hls', function(assert) {
  let oldWarn = videojs.log.warn;
  let warning = '';

  this.player.src({
    src: 'manifest/playlist.m3u8',
    type: 'application/vnd.apple.mpegurl'
  });

  this.clock.tick(1);

  videojs.log.warn = (text) => {
    warning = text;
  };
  let hls = this.player.hls;

  assert.equal(warning, 'player.hls is deprecated. Use player.tech_.hls instead.', 'warning would have been shown');
  assert.ok(hls, 'an instance of hls is returned by player.hls');
  videojs.log.warn = oldWarn;
});

QUnit.test('starts playing if autoplay is specified', function(assert) {
  this.player.autoplay(true);
  this.player.src({
    src: 'manifest/playlist.m3u8',
    type: 'application/vnd.apple.mpegurl'
  });

  this.clock.tick(1);

  // make sure play() is called *after* the media source opens
  openMediaSource(this.player, this.clock);

  this.standardXHRResponse(this.requests[0]);
  assert.ok(!this.player.paused(), 'not paused');
});

QUnit.test('stats are reset on each new source', function(assert) {
  this.player.src({
    src: 'manifest/playlist.m3u8',
    type: 'application/vnd.apple.mpegurl'
  });

  this.clock.tick(1);

  // make sure play() is called *after* the media source opens
  openMediaSource(this.player, this.clock);
  this.standardXHRResponse(this.requests.shift());
  this.standardXHRResponse(this.requests.shift());

  assert.equal(this.player.tech_.hls.stats.mediaBytesTransferred, 1024, 'stat is set');
  this.player.src({
    src: 'manifest/master.m3u8',
    type: 'application/vnd.apple.mpegurl'
  });

  this.clock.tick(1);

  assert.equal(this.player.tech_.hls.stats.mediaBytesTransferred, 0, 'stat is reset');
});

QUnit.test('XHR requests first byte range on play', function(assert) {
  this.player.src({
    src: 'manifest/playlist.m3u8',
    type: 'application/vnd.apple.mpegurl'
  });

  this.clock.tick(1);

  this.player.tech_.triggerReady();
  this.clock.tick(1);
  this.player.tech_.trigger('play');
  openMediaSource(this.player, this.clock);
  this.standardXHRResponse(this.requests[0]);
  assert.equal(this.requests[1].headers.Range, 'bytes=0-522827');
});

QUnit.test('Seeking requests correct byte range', function(assert) {
  this.player.src({
    src: 'manifest/playlist.m3u8',
    type: 'application/vnd.apple.mpegurl'
  });

  this.clock.tick(1);

  this.player.tech_.trigger('play');
  openMediaSource(this.player, this.clock);
  this.standardXHRResponse(this.requests[0]);
  this.clock.tick(1);
  this.player.currentTime(41);
  this.clock.tick(2);
  assert.equal(this.requests[2].headers.Range, 'bytes=2299992-2835603');
});

QUnit.test('autoplay seeks to the live point after playlist load', function(assert) {
  let currentTime = 0;

  this.player.autoplay(true);
  this.player.on('seeking', () => {
    currentTime = this.player.currentTime();
  });
  this.player.src({
    src: 'liveStart30sBefore.m3u8',
    type: 'application/vnd.apple.mpegurl'
  });

  this.clock.tick(1);

  openMediaSource(this.player, this.clock);
  this.player.tech_.trigger('play');
  this.standardXHRResponse(this.requests.shift());
  this.clock.tick(1);

  assert.notEqual(currentTime, 0, 'seeked on autoplay');
});

QUnit.test('autoplay seeks to the live point after media source open', function(assert) {
  let currentTime = 0;

  this.player.autoplay(true);
  this.player.on('seeking', () => {
    currentTime = this.player.currentTime();
  });
  this.player.src({
    src: 'liveStart30sBefore.m3u8',
    type: 'application/vnd.apple.mpegurl'
  });

  this.clock.tick(1);

  this.player.tech_.triggerReady();
  this.clock.tick(1);
  this.standardXHRResponse(this.requests.shift());
  openMediaSource(this.player, this.clock);
  this.player.tech_.trigger('play');
  this.clock.tick(1);

  assert.notEqual(currentTime, 0, 'seeked on autoplay');
});

QUnit.test('duration is set when the source opens after the playlist is loaded', function(assert) {
  this.player.src({
    src: 'media.m3u8',
    type: 'application/vnd.apple.mpegurl'
  });

  this.clock.tick(1);

  this.player.tech_.triggerReady();
  this.clock.tick(1);
  this.standardXHRResponse(this.requests.shift());
  openMediaSource(this.player, this.clock);

  assert.equal(this.player.tech_.hls.mediaSource.duration,
               40,
               'set the duration');
});

QUnit.test('codecs are passed to the source buffer', function(assert) {
  let codecs = [];

  this.player.src({
    src: 'custom-codecs.m3u8',
    type: 'application/vnd.apple.mpegurl'
  });

  this.clock.tick(1);

  openMediaSource(this.player, this.clock);
  let addSourceBuffer = this.player.tech_.hls.mediaSource.addSourceBuffer;

  this.player.tech_.hls.mediaSource.addSourceBuffer = function(codec) {
    codecs.push(codec);
    return addSourceBuffer.call(this, codec);
  };

  this.requests.shift().respond(200, null,
                                '#EXTM3U\n' +
                                '#EXT-X-STREAM-INF:CODECS="avc1.dd00dd, mp4a.40.f"\n' +
                                'media.m3u8\n');
  this.standardXHRResponse(this.requests.shift());
  assert.equal(codecs.length, 1, 'created a source buffer');
  assert.equal(codecs[0], 'video/mp2t; codecs="avc1.dd00dd, mp4a.40.f"', 'specified the codecs');
});

QUnit.test('including HLS as a tech does not error', function(assert) {
  let player = createPlayer({
    techOrder: ['hls', 'html5']
  });

  this.clock.tick(1);

  assert.ok(player, 'created the player');
  assert.equal(this.env.log.warn.calls, 2, 'logged two warnings for deprications');
});

QUnit.test('creates a PlaylistLoader on init', function(assert) {
  this.player.src({
    src: 'manifest/playlist.m3u8',
    type: 'application/vnd.apple.mpegurl'
  });

  this.clock.tick(1);

  openMediaSource(this.player, this.clock);
  this.player.src({
    src: 'manifest/playlist.m3u8',
    type: 'application/vnd.apple.mpegurl'
  });

  this.clock.tick(1);

  openMediaSource(this.player, this.clock);

  assert.equal(this.requests[0].aborted, true, 'aborted previous src');
  this.standardXHRResponse(this.requests[1]);
  assert.ok(this.player.tech_.hls.playlists.master,
           'set the master playlist');
  assert.ok(this.player.tech_.hls.playlists.media(),
           'set the media playlist');
  assert.ok(this.player.tech_.hls.playlists.media().segments,
           'the segment entries are parsed');
  assert.strictEqual(this.player.tech_.hls.playlists.master.playlists[0],
                     this.player.tech_.hls.playlists.media(),
                     'the playlist is selected');
});

QUnit.test('sets the duration if one is available on the playlist', function(assert) {
  let events = 0;

  this.player.src({
    src: 'manifest/media.m3u8',
    type: 'application/vnd.apple.mpegurl'
  });

  this.clock.tick(1);

  openMediaSource(this.player, this.clock);
  this.player.tech_.on('durationchange', function() {
    events++;
  });

  this.standardXHRResponse(this.requests[0]);
  assert.equal(this.player.tech_.hls.mediaSource.duration,
               40,
               'set the duration');
  assert.equal(events, 1, 'durationchange is fired');
});

QUnit.test('estimates individual segment durations if needed', function(assert) {
  let changes = 0;

  this.player.src({
    src: 'http://example.com/manifest/missingExtinf.m3u8',
    type: 'application/vnd.apple.mpegurl'
  });

  this.clock.tick(1);

  openMediaSource(this.player, this.clock);
  this.player.tech_.hls.mediaSource.duration = NaN;
  this.player.tech_.on('durationchange', function() {
    changes++;
  });

  this.standardXHRResponse(this.requests[0]);
  assert.strictEqual(this.player.tech_.hls.mediaSource.duration,
                    this.player.tech_.hls.playlists.media().segments.length * 10,
                    'duration is updated');
  assert.strictEqual(changes, 1, 'one durationchange fired');
});

QUnit.test('translates seekable by the starting time for live playlists', function(assert) {
  let seekable;

  this.player.src({
    src: 'media.m3u8',
    type: 'application/vnd.apple.mpegurl'
  });

  this.clock.tick(1);

  openMediaSource(this.player, this.clock);
  this.requests.shift().respond(200, null,
                                '#EXTM3U\n' +
                                '#EXT-X-MEDIA-SEQUENCE:15\n' +
                                '#EXTINF:10,\n' +
                                '0.ts\n' +
                                '#EXTINF:10,\n' +
                                '1.ts\n' +
                                '#EXTINF:10,\n' +
                                '2.ts\n' +
                                '#EXTINF:10,\n' +
                                '3.ts\n');

  seekable = this.player.seekable();
  assert.equal(seekable.length, 1, 'one seekable range');
  assert.equal(seekable.start(0), 0, 'the earliest possible position is at zero');
  assert.equal(seekable.end(0), 10, 'end is relative to the start');
});

QUnit.test('starts downloading a segment on loadedmetadata', function(assert) {
  this.player.src({
    src: 'manifest/media.m3u8',
    type: 'application/vnd.apple.mpegurl'
  });

  this.clock.tick(1);

  this.player.buffered = function() {
    return videojs.createTimeRange(0, 0);
  };
  openMediaSource(this.player, this.clock);

  this.standardXHRResponse(this.requests[0]);
  this.standardXHRResponse(this.requests[1]);
  assert.strictEqual(this.requests[1].url,
                     absoluteUrl('manifest/media-00001.ts'),
                     'the first segment is requested');

  // verify stats
  assert.equal(this.player.tech_.hls.stats.mediaBytesTransferred, 1024, '1024 bytes');
  assert.equal(this.player.tech_.hls.stats.mediaRequests, 1, '1 request');
});

QUnit.test('re-initializes the handler for each source', function(assert) {
  let firstPlaylists;
  let secondPlaylists;
  let firstMSE;
  let secondMSE;
  let aborts = 0;
  let masterPlaylistController;

  this.player.src({
    src: 'manifest/master.m3u8',
    type: 'application/vnd.apple.mpegurl'
  });

  this.clock.tick(1);

  openMediaSource(this.player, this.clock);
  firstPlaylists = this.player.tech_.hls.playlists;
  firstMSE = this.player.tech_.hls.mediaSource;
  this.standardXHRResponse(this.requests.shift());
  this.standardXHRResponse(this.requests.shift());
  masterPlaylistController = this.player.tech_.hls.masterPlaylistController_;
  masterPlaylistController.mainSegmentLoader_.sourceUpdater_.sourceBuffer_.abort = () => {
    aborts++;
  };

  this.player.src({
    src: 'manifest/master.m3u8',
    type: 'application/vnd.apple.mpegurl'
  });

  this.clock.tick(1);

  openMediaSource(this.player, this.clock);
  secondPlaylists = this.player.tech_.hls.playlists;
  secondMSE = this.player.tech_.hls.mediaSource;

  assert.equal(1, aborts, 'aborted the old source buffer');
  assert.ok(this.requests[0].aborted, 'aborted the old segment request');
  assert.notStrictEqual(firstPlaylists,
                        secondPlaylists,
                        'the playlist object is not reused');
  assert.notStrictEqual(firstMSE, secondMSE, 'the media source object is not reused');
});

QUnit.test('triggers an error when a master playlist request errors', function(assert) {
  this.player.src({
    src: 'manifest/master.m3u8',
    type: 'application/vnd.apple.mpegurl'
  });

  this.clock.tick(1);

  openMediaSource(this.player, this.clock);
  this.requests.pop().respond(500);

  assert.equal(this.player.tech_.hls.mediaSource.error_,
               'network',
               'a network error is triggered');
});

QUnit.test('downloads media playlists after loading the master', function(assert) {
  this.player.src({
    src: 'manifest/master.m3u8',
    type: 'application/vnd.apple.mpegurl'
  });

  this.clock.tick(1);

  openMediaSource(this.player, this.clock);

  this.player.tech_.hls.bandwidth = 20e10;
  this.standardXHRResponse(this.requests[0]);
  this.standardXHRResponse(this.requests[1]);
  this.standardXHRResponse(this.requests[2]);

  assert.strictEqual(this.requests[0].url,
                     'manifest/master.m3u8',
                     'master playlist requested');
  assert.strictEqual(this.requests[1].url,
                     absoluteUrl('manifest/media2.m3u8'),
                     'media playlist requested');
  assert.strictEqual(this.requests[2].url,
                     absoluteUrl('manifest/media2-00001.ts'),
                     'first segment requested');

  // verify stats
  assert.equal(this.player.tech_.hls.stats.mediaBytesTransferred, 1024, '1024 bytes');
  assert.equal(this.player.tech_.hls.stats.mediaRequests, 1, '1 request');
});

QUnit.test('setting bandwidth resets throughput', function(assert) {
  this.player.src({
    src: 'manifest/master.m3u8',
    type: 'application/vnd.apple.mpegurl'
  });

  this.clock.tick(1);

  this.player.tech_.hls.throughput = 1000;
  assert.strictEqual(this.player.tech_.hls.throughput,
                     1000,
                     'throughput is set');
  this.player.tech_.hls.bandwidth = 20e10;
  assert.strictEqual(this.player.tech_.hls.throughput,
                     0,
                     'throughput is reset when bandwidth is specified');
});

QUnit.test('a thoughput of zero is ignored in systemBandwidth', function(assert) {
  this.player.src({
    src: 'manifest/master.m3u8',
    type: 'application/vnd.apple.mpegurl'
  });

  this.clock.tick(1);

  this.player.tech_.hls.bandwidth = 20e10;
  assert.strictEqual(this.player.tech_.hls.throughput,
                    0,
                    'throughput is reset when bandwidth is specified');
  assert.strictEqual(this.player.tech_.hls.systemBandwidth,
                     20e10,
                     'systemBandwidth is the same as bandwidth');
});

QUnit.test('systemBandwidth is a combination of thoughput and bandwidth', function(assert) {
  this.player.src({
    src: 'manifest/master.m3u8',
    type: 'application/vnd.apple.mpegurl'
  });

  this.clock.tick(1);

  this.player.tech_.hls.bandwidth = 20e10;
  this.player.tech_.hls.throughput = 20e10;
  // 1 / ( 1 / 20e10 + 1 / 20e10) = 10e10
  assert.strictEqual(this.player.tech_.hls.systemBandwidth,
                     10e10,
                     'systemBandwidth is the combination of bandwidth and throughput');
});

QUnit.test('upshifts if the initial bandwidth hint is high', function(assert) {
  this.player.src({
    src: 'manifest/master.m3u8',
    type: 'application/vnd.apple.mpegurl'
  });

  this.clock.tick(1);

  openMediaSource(this.player, this.clock);

  this.player.tech_.hls.bandwidth = 10e20;
  this.standardXHRResponse(this.requests[0]);
  this.standardXHRResponse(this.requests[1]);
  this.standardXHRResponse(this.requests[2]);

  assert.strictEqual(
    this.requests[0].url,
    'manifest/master.m3u8',
    'master playlist requested'
  );
  assert.strictEqual(
    this.requests[1].url,
    absoluteUrl('manifest/media2.m3u8'),
    'media playlist requested'
  );
  assert.strictEqual(
    this.requests[2].url,
    absoluteUrl('manifest/media2-00001.ts'),
    'first segment requested'
  );

  // verify stats
  assert.equal(this.player.tech_.hls.stats.mediaBytesTransferred, 1024, '1024 bytes');
  assert.equal(this.player.tech_.hls.stats.mediaRequests, 1, '1 request');
});

QUnit.test('downshifts if the initial bandwidth hint is low', function(assert) {
  this.player.src({
    src: 'manifest/master.m3u8',
    type: 'application/vnd.apple.mpegurl'
  });

  this.clock.tick(1);

  openMediaSource(this.player, this.clock);

  this.player.tech_.hls.bandwidth = 100;
  this.standardXHRResponse(this.requests[0]);
  this.standardXHRResponse(this.requests[1]);
  this.standardXHRResponse(this.requests[2]);

  assert.strictEqual(this.requests[0].url,
                     'manifest/master.m3u8',
                     'master playlist requested');
  assert.strictEqual(this.requests[1].url,
                     absoluteUrl('manifest/media1.m3u8'),
                     'media playlist requested');
  assert.strictEqual(this.requests[2].url,
                     absoluteUrl('manifest/media1-00001.ts'),
                     'first segment requested');

  // verify stats
  assert.equal(this.player.tech_.hls.stats.mediaBytesTransferred, 1024, '1024 bytes');
  assert.equal(this.player.tech_.hls.stats.mediaRequests, 1, '1 request');
});

QUnit.test('buffer checks are noops until a media playlist is ready', function(assert) {
  this.player.src({
    src: 'manifest/media.m3u8',
    type: 'application/vnd.apple.mpegurl'
  });

  this.clock.tick(1);

  openMediaSource(this.player, this.clock);
  this.clock.tick(10 * 1000);

  assert.strictEqual(1, this.requests.length, 'one request was made');
  assert.strictEqual(this.requests[0].url,
                    'manifest/media.m3u8',
                    'media playlist requested');

});

QUnit.test('buffer checks are noops when only the master is ready', function(assert) {
  this.player.src({
    src: 'manifest/master.m3u8',
    type: 'application/vnd.apple.mpegurl'
  });

  this.clock.tick(1);

  openMediaSource(this.player, this.clock);
  // master
  this.standardXHRResponse(this.requests.shift());
  // media
  this.standardXHRResponse(this.requests.shift());
  // ignore any outstanding segment requests
  this.requests.length = 0;

  // load in a new playlist which will cause playlists.media() to be
  // undefined while it is being fetched
  this.player.src({
    src: 'manifest/master.m3u8',
    type: 'application/vnd.apple.mpegurl'
  });
  openMediaSource(this.player, this.clock);

  // respond with the master playlist but don't send the media playlist yet
  // force media1 to be requested
  this.player.tech_.hls.bandwidth = 1;
  // master
  this.standardXHRResponse(this.requests.shift());
  this.clock.tick(10 * 1000);

  assert.strictEqual(1, this.requests.length, 'one request was made');
  assert.strictEqual(this.requests[0].url,
                     absoluteUrl('manifest/media1.m3u8'),
                     'media playlist requested');

  // verify stats
  assert.equal(this.player.tech_.hls.stats.bandwidth, 1, 'bandwidth set above');
});

QUnit.test('selects a playlist below the current bandwidth', function(assert) {
  let playlist;

  this.player.src({
    src: 'manifest/master.m3u8',
    type: 'application/vnd.apple.mpegurl'
  });

  this.clock.tick(1);

  openMediaSource(this.player, this.clock);
  this.standardXHRResponse(this.requests[0]);

  // the default playlist has a really high bitrate
  this.player.tech_.hls.playlists.master.playlists[0].attributes.BANDWIDTH = 9e10;
  // playlist 1 has a very low bitrate
  this.player.tech_.hls.playlists.master.playlists[1].attributes.BANDWIDTH = 1;
  // but the detected client bandwidth is really low
  this.player.tech_.hls.bandwidth = 10;

  playlist = this.player.tech_.hls.selectPlaylist();
  assert.strictEqual(playlist,
                     this.player.tech_.hls.playlists.master.playlists[1],
                     'the low bitrate stream is selected');

  // verify stats
  assert.equal(this.player.tech_.hls.stats.bandwidth, 10, 'bandwidth set above');
});

QUnit.test('allows initial bandwidth to be provided', function(assert) {
  this.player.src({
    src: 'manifest/master.m3u8',
    type: 'application/vnd.apple.mpegurl'
  });

  this.clock.tick(1);

  openMediaSource(this.player, this.clock);
  this.player.tech_.hls.bandwidth = 500;

  this.requests[0].bandwidth = 1;
  this.requests.shift().respond(200, null,
                                '#EXTM3U\n' +
                                '#EXT-X-PLAYLIST-TYPE:VOD\n' +
                                '#EXT-X-TARGETDURATION:10\n');
  assert.equal(this.player.tech_.hls.bandwidth,
               500,
               'prefers user-specified initial bandwidth');

  // verify stats
  assert.equal(this.player.tech_.hls.stats.bandwidth, 500, 'bandwidth set above');
});

QUnit.test('raises the minimum bitrate for a stream proportionially', function(assert) {
  let playlist;

  this.player.src({
    src: 'manifest/master.m3u8',
    type: 'application/vnd.apple.mpegurl'
  });

  this.clock.tick(1);

  openMediaSource(this.player, this.clock);

  this.standardXHRResponse(this.requests[0]);

  // the default playlist's bandwidth + 10% is assert.equal to the current bandwidth
  this.player.tech_.hls.playlists.master.playlists[0].attributes.BANDWIDTH = 10;
  this.player.tech_.hls.bandwidth = 11;

  // 9.9 * 1.1 < 11
  this.player.tech_.hls.playlists.master.playlists[1].attributes.BANDWIDTH = 9.9;
  playlist = this.player.tech_.hls.selectPlaylist();

  assert.strictEqual(playlist,
                     this.player.tech_.hls.playlists.master.playlists[1],
                     'a lower bitrate stream is selected');

  // verify stats
  assert.equal(this.player.tech_.hls.stats.bandwidth, 11, 'bandwidth set above');
});

QUnit.test('uses the lowest bitrate if no other is suitable', function(assert) {
  let playlist;

  this.player.src({
    src: 'manifest/master.m3u8',
    type: 'application/vnd.apple.mpegurl'
  });

  this.clock.tick(1);

  openMediaSource(this.player, this.clock);

  this.standardXHRResponse(this.requests[0]);

  // the lowest bitrate playlist is much greater than 1b/s
  this.player.tech_.hls.bandwidth = 1;
  playlist = this.player.tech_.hls.selectPlaylist();

  // playlist 1 has the lowest advertised bitrate
  assert.strictEqual(playlist,
                     this.player.tech_.hls.playlists.master.playlists[1],
                     'the lowest bitrate stream is selected');

  // verify stats
  assert.equal(this.player.tech_.hls.stats.bandwidth, 1, 'bandwidth set above');
});

QUnit.test('selects the correct rendition by tech dimensions', function(assert) {
  let playlist;
  let hls;

  this.player.src({
    src: 'manifest/master.m3u8',
    type: 'application/vnd.apple.mpegurl'
  });

  this.clock.tick(1);

  openMediaSource(this.player, this.clock);
  this.standardXHRResponse(this.requests[0]);

  hls = this.player.tech_.hls;

  this.player.width(640);
  this.player.height(360);
  hls.bandwidth = 3000000;

  playlist = hls.selectPlaylist();

  assert.deepEqual(playlist.attributes.RESOLUTION,
                  {width: 960, height: 540},
                  'should return the correct resolution by tech dimensions');
  assert.equal(playlist.attributes.BANDWIDTH,
              1928000,
              'should have the expected bandwidth in case of multiple');

  this.player.width(1920);
  this.player.height(1080);
  hls.bandwidth = 3000000;

  playlist = hls.selectPlaylist();

  assert.deepEqual(playlist.attributes.RESOLUTION,
                   {width: 960, height: 540},
                   'should return the correct resolution by tech dimensions');
  assert.equal(playlist.attributes.BANDWIDTH,
              1928000,
              'should have the expected bandwidth in case of multiple');

  this.player.width(396);
  this.player.height(224);
  playlist = hls.selectPlaylist();

  assert.deepEqual(playlist.attributes.RESOLUTION,
                   {width: 396, height: 224},
                   'should return the correct resolution by ' +
                   'tech dimensions, if exact match');
  assert.equal(playlist.attributes.BANDWIDTH,
               440000,
               'should have the expected bandwidth in case of multiple, if exact match');

  this.player.width(395);
  this.player.height(222);
  playlist = this.player.tech_.hls.selectPlaylist();

  assert.deepEqual(playlist.attributes.RESOLUTION,
                   {width: 396, height: 224},
                   'should return the next larger resolution by tech dimensions, ' +
                   'if no exact match exists');
  assert.equal(playlist.attributes.BANDWIDTH,
               440000,
               'should have the expected bandwidth in case of multiple, if exact match');

  // verify stats
  assert.equal(this.player.tech_.hls.stats.bandwidth, 3000000, 'bandwidth set above');
});

QUnit.test('selects the highest bitrate playlist when the player dimensions are ' +
     'larger than any of the variants', function(assert) {
  let playlist;

  this.player.src({
    src: 'manifest/master.m3u8',
    type: 'application/vnd.apple.mpegurl'
  });

  this.clock.tick(1);

  openMediaSource(this.player, this.clock);
  // master
  this.requests.shift().respond(200, null,
                                '#EXTM3U\n' +
                                '#EXT-X-STREAM-INF:BANDWIDTH=1000,RESOLUTION=2x1\n' +
                                'media.m3u8\n' +
                                '#EXT-X-STREAM-INF:BANDWIDTH=1,RESOLUTION=1x1\n' +
                                'media1.m3u8\n');
  // media
  this.standardXHRResponse(this.requests.shift());
  this.player.tech_.hls.bandwidth = 1e10;

  this.player.width(1024);
  this.player.height(768);

  playlist = this.player.tech_.hls.selectPlaylist();

  assert.equal(playlist.attributes.BANDWIDTH,
               1000,
               'selected the highest bandwidth variant');

  // verify stats
  assert.equal(this.player.tech_.hls.stats.bandwidth, 1e10, 'bandwidth set above');
});

QUnit.test('filters playlists that are currently excluded', function(assert) {
  let playlist;

  this.player.src({
    src: 'manifest/master.m3u8',
    type: 'application/vnd.apple.mpegurl'
  });

  this.clock.tick(1);

  openMediaSource(this.player, this.clock);

  this.player.tech_.hls.bandwidth = 1e10;
  // master
  this.requests.shift().respond(200, null,
                                '#EXTM3U\n' +
                                '#EXT-X-STREAM-INF:BANDWIDTH=1000\n' +
                                'media.m3u8\n' +
                                '#EXT-X-STREAM-INF:BANDWIDTH=1\n' +
                                'media1.m3u8\n');
  // media
  this.standardXHRResponse(this.requests.shift());

  // exclude the current playlist
  this.player.tech_.hls.playlists.master.playlists[0].excludeUntil = +new Date() + 1000;
  playlist = this.player.tech_.hls.selectPlaylist();
  assert.equal(playlist,
               this.player.tech_.hls.playlists.master.playlists[1],
               'respected exclusions');

  // timeout the exclusion
  this.clock.tick(1000);
  playlist = this.player.tech_.hls.selectPlaylist();
  assert.equal(playlist,
               this.player.tech_.hls.playlists.master.playlists[0],
               'expired the exclusion');

  // verify stats
  assert.equal(this.player.tech_.hls.stats.bandwidth, 1e10, 'bandwidth set above');
});

QUnit.test('does not blacklist compatible H.264 codec strings', function(assert) {
  let master;

  this.player.src({
    src: 'manifest/master.m3u8',
    type: 'application/vnd.apple.mpegurl'
  });

  this.clock.tick(1);

  openMediaSource(this.player, this.clock);

  this.player.tech_.hls.bandwidth = 1;
  // master
  this.requests.shift()
    .respond(200, null,
             '#EXTM3U\n' +
             '#EXT-X-STREAM-INF:BANDWIDTH=1,CODECS="avc1.4d400d,mp4a.40.5"\n' +
             'media.m3u8\n' +
             '#EXT-X-STREAM-INF:BANDWIDTH=10,CODECS="avc1.4d400f,mp4a.40.5"\n' +
             'media1.m3u8\n');

  // media
  this.standardXHRResponse(this.requests.shift());
  master = this.player.tech_.hls.playlists.master;
  assert.strictEqual(typeof master.playlists[0].excludeUntil,
                     'undefined',
                     'did not blacklist');
  assert.strictEqual(typeof master.playlists[1].excludeUntil,
                     'undefined',
                     'did not blacklist');

  // verify stats
  assert.equal(this.player.tech_.hls.stats.bandwidth, 1, 'bandwidth set above');
});

QUnit.test('does not blacklist compatible AAC codec strings', function(assert) {
  let master;

  this.player.src({
    src: 'manifest/master.m3u8',
    type: 'application/vnd.apple.mpegurl'
  });

  this.clock.tick(1);

  openMediaSource(this.player, this.clock);

  this.player.tech_.hls.bandwidth = 1;
  // master
  this.requests.shift()
    .respond(200, null,
             '#EXTM3U\n' +
             '#EXT-X-STREAM-INF:BANDWIDTH=1,CODECS="avc1.4d400d,mp4a.40.2"\n' +
             'media.m3u8\n' +
             '#EXT-X-STREAM-INF:BANDWIDTH=10,CODECS="avc1.4d400d,not-an-audio-codec"\n' +
             'media1.m3u8\n');

  // media
  this.standardXHRResponse(this.requests.shift());
  master = this.player.tech_.hls.playlists.master;
  assert.strictEqual(typeof master.playlists[0].excludeUntil,
                     'undefined',
                     'did not blacklist mp4a.40.2');
  assert.strictEqual(master.playlists[1].excludeUntil,
                     Infinity,
                     'blacklisted invalid audio codec');

  // verify stats
  assert.equal(this.player.tech_.hls.stats.bandwidth, 1, 'bandwidth set above');
});

QUnit.test('cancels outstanding XHRs when seeking', function(assert) {
  this.player.src({
    src: 'manifest/media.m3u8',
    type: 'application/vnd.apple.mpegurl'
  });

  this.clock.tick(1);

  openMediaSource(this.player, this.clock);
  this.standardXHRResponse(this.requests[0]);
  this.player.tech_.hls.media = {
    segments: [{
      uri: '0.ts',
      duration: 10
    }, {
      uri: '1.ts',
      duration: 10
    }]
  };

  // attempt to seek while the download is in progress
  this.player.currentTime(7);
  this.clock.tick(2);

  assert.ok(this.requests[1].aborted, 'XHR aborted');
  assert.strictEqual(this.requests.length, 3, 'opened new XHR');
});

QUnit.test('does not abort segment loading for in-buffer seeking', function(assert) {
  this.player.src({
    src: 'manifest/media.m3u8',
    type: 'application/vnd.apple.mpegurl'
  });

  this.clock.tick(1);

  openMediaSource(this.player, this.clock);
  this.standardXHRResponse(this.requests.shift());
  this.player.tech_.buffered = function() {
    return videojs.createTimeRange(0, 20);
  };

  this.player.tech_.setCurrentTime(11);
  this.clock.tick(1);
  assert.equal(this.requests.length, 1, 'did not abort the outstanding request');
});

QUnit.test('playlist 404 should end stream with a network error', function(assert) {
  this.player.src({
    src: 'manifest/media.m3u8',
    type: 'application/vnd.apple.mpegurl'
  });

  this.clock.tick(1);

  openMediaSource(this.player, this.clock);
  this.requests.pop().respond(404);

  assert.equal(this.player.tech_.hls.mediaSource.error_, 'network', 'set a network error');
});

QUnit.test('segment 404 should trigger blacklisting of media', function(assert) {
  let media;

  this.player.src({
    src: 'manifest/master.m3u8',
    type: 'application/vnd.apple.mpegurl'
  });

  this.clock.tick(1);

  openMediaSource(this.player, this.clock);

  this.player.tech_.hls.bandwidth = 20000;
  // master
  this.standardXHRResponse(this.requests[0]);
  // media
  this.standardXHRResponse(this.requests[1]);

  media = this.player.tech_.hls.playlists.media_;

  // segment
  this.requests[2].respond(400);
  assert.ok(media.excludeUntil > 0, 'original media blacklisted for some time');
  assert.equal(this.env.log.warn.calls, 1, 'warning logged for blacklist');

  // verify stats
  assert.equal(this.player.tech_.hls.stats.bandwidth, 20000, 'bandwidth set above');
});

QUnit.test('playlist 404 should blacklist media', function(assert) {
  let media;
  let url;

  this.player.src({
    src: 'manifest/master.m3u8',
    type: 'application/vnd.apple.mpegurl'
  });

  this.clock.tick(1);

  openMediaSource(this.player, this.clock);

  this.player.tech_.hls.bandwidth = 1e10;
  // master
  this.requests[0].respond(200, null,
                           '#EXTM3U\n' +
                           '#EXT-X-STREAM-INF:BANDWIDTH=1000\n' +
                           'media.m3u8\n' +
                           '#EXT-X-STREAM-INF:BANDWIDTH=1\n' +
                           'media1.m3u8\n');

  assert.equal(typeof this.player.tech_.hls.playlists.media_,
              'undefined',
              'no media is initially set');

  // media
  this.requests[1].respond(400);

  url = this.requests[1].url.slice(this.requests[1].url.lastIndexOf('/') + 1);
  media = this.player.tech_.hls.playlists.master.playlists[url];

  assert.ok(media.excludeUntil > 0, 'original media blacklisted for some time');
  assert.equal(this.env.log.warn.calls, 1, 'warning logged for blacklist');

  // verify stats
  assert.equal(this.player.tech_.hls.stats.bandwidth, 1e10, 'bandwidth set above');
});

QUnit.test('seeking in an empty playlist is a non-erroring noop', function(assert) {
  let requestsLength;

  this.player.src({
    src: 'manifest/empty-live.m3u8',
    type: 'application/vnd.apple.mpegurl'
  });

  this.clock.tick(1);

  openMediaSource(this.player, this.clock);

  this.requests.shift().respond(200, null, '#EXTM3U\n');

  requestsLength = this.requests.length;
  this.player.tech_.setCurrentTime(183);
  this.clock.tick(1);

  assert.equal(this.requests.length, requestsLength, 'made no additional requests');
});

QUnit.test('fire loadedmetadata once we successfully load a playlist', function(assert) {
  let count = 0;

  this.player.src({
    src: 'manifest/master.m3u8',
    type: 'application/vnd.apple.mpegurl'
  });

  this.clock.tick(1);

  openMediaSource(this.player, this.clock);
  let hls = this.player.tech_.hls;

  hls.bandwidth = 20000;
  hls.masterPlaylistController_.masterPlaylistLoader_.on('loadedmetadata', function() {
    count += 1;
  });
  // master
  this.standardXHRResponse(this.requests.shift());
  assert.equal(count, 0,
    'loadedMedia not triggered before requesting playlist');
  // media
  this.requests.shift().respond(404);
  assert.equal(count, 0,
    'loadedMedia not triggered after playlist 404');
  assert.equal(this.env.log.warn.calls, 1, 'warning logged for blacklist');

  // media
  this.standardXHRResponse(this.requests.shift());
  assert.equal(count, 1,
    'loadedMedia triggered after successful recovery from 404');

  // verify stats
  assert.equal(this.player.tech_.hls.stats.bandwidth, 20000, 'bandwidth set above');
});

QUnit.test('sets seekable and duration for live playlists', function(assert) {
  this.player.src({
    src: 'http://example.com/manifest/missingEndlist.m3u8',
    type: 'application/vnd.apple.mpegurl'
  });

  this.clock.tick(1);

  openMediaSource(this.player, this.clock);

  this.standardXHRResponse(this.requests[0]);

  assert.equal(this.player.tech_.hls.mediaSource.seekable.length,
               1,
               'set one seekable range');
  assert.equal(this.player.tech_.hls.mediaSource.seekable.start(0),
               this.player.tech_.hls.seekable().start(0),
               'set seekable start');
  assert.equal(this.player.tech_.hls.mediaSource.seekable.end(0),
               this.player.tech_.hls.seekable().end(0),
               'set seekable end');

  assert.strictEqual(this.player.tech_.hls.mediaSource.duration,
                     Infinity,
                     'duration on the mediaSource is infinity');
});

QUnit.test('live playlist starts with correct currentTime value', function(assert) {
  this.player.src({
    src: 'http://example.com/manifest/liveStart30sBefore.m3u8',
    type: 'application/vnd.apple.mpegurl'
  });

  this.clock.tick(1);

  openMediaSource(this.player, this.clock);

  this.standardXHRResponse(this.requests[0]);

  this.player.tech_.hls.playlists.trigger('loadedmetadata');

  this.player.tech_.paused = function() {
    return false;
  };
  this.player.tech_.trigger('play');
  this.clock.tick(1);

  let media = this.player.tech_.hls.playlists.media();

  assert.strictEqual(this.player.currentTime(),
                    Hls.Playlist.seekable(media).end(0),
                    'currentTime is updated at playback');
});

QUnit.test('estimates seekable ranges for live streams that have been paused for a long time', function(assert) {
  this.player.src({
    src: 'http://example.com/manifest/liveStart30sBefore.m3u8',
    type: 'application/vnd.apple.mpegurl'
  });

  this.clock.tick(1);

  openMediaSource(this.player, this.clock);

  this.standardXHRResponse(this.requests.shift());
  this.player.tech_.hls.playlists.media().mediaSequence = 172;
  this.player.tech_.hls.playlists.media().syncInfo = {
    mediaSequence: 130,
    time: 80
  };
  this.player.tech_.hls.masterPlaylistController_.onSyncInfoUpdate_();
  assert.equal(this.player.seekable().start(0),
               500,
               'offset the seekable start');
});

QUnit.test('resets the time to a seekable position when resuming a live stream ' +
           'after a long break', function(assert) {
  let seekTarget;

  this.player.src({
    src: 'live0.m3u8',
    type: 'application/vnd.apple.mpegurl'
  });

  this.clock.tick(1);

  openMediaSource(this.player, this.clock);
  this.requests.shift().respond(200, null,
                                '#EXTM3U\n' +
                                '#EXT-X-MEDIA-SEQUENCE:16\n' +
                                '#EXTINF:10,\n' +
                                '16.ts\n');
  // mock out the player to simulate a live stream that has been
  // playing for awhile
  this.player.tech_.hls.seekable = function() {
    return videojs.createTimeRange(160, 170);
  };
  this.player.tech_.setCurrentTime = function(time) {
    if (typeof time !== 'undefined') {
      seekTarget = time;
    }
  };
  this.player.tech_.played = function() {
    return videojs.createTimeRange(120, 170);
  };
  this.player.tech_.trigger('playing');

  this.player.tech_.trigger('play');
  assert.equal(seekTarget,
              this.player.seekable().start(0),
              'seeked to the start of seekable');
  this.player.tech_.trigger('seeked');
});

QUnit.test('reloads out-of-date live playlists when switching variants', function(assert) {
  let oldManifest = testDataManifests['variant-update'];

  this.player.src({
    src: 'http://example.com/master.m3u8',
    type: 'application/vnd.apple.mpegurl'
  });

  this.clock.tick(1);

  openMediaSource(this.player, this.clock);

  this.player.tech_.hls.master = {
    playlists: [{
      mediaSequence: 15,
      segments: [1, 1, 1]
    }, {
      uri: 'http://example.com/variant-update.m3u8',
      mediaSequence: 0,
      segments: [1, 1]
    }]
  };
  // playing segment 15 on playlist zero
  this.player.tech_.hls.media = this.player.tech_.hls.master.playlists[0];
  this.player.mediaIndex = 1;

  testDataManifests['variant-update'] = '#EXTM3U\n' +
    '#EXT-X-MEDIA-SEQUENCE:16\n' +
    '#EXTINF:10,\n' +
    '16.ts\n' +
    '#EXTINF:10,\n' +
    '17.ts\n';

  // switch playlists
  this.player.tech_.hls.selectPlaylist = function() {
    return this.player.tech_.hls.master.playlists[1];
  };
  // timeupdate downloads segment 16 then switches playlists
  this.player.trigger('timeupdate');

  assert.strictEqual(this.player.mediaIndex, 1, 'mediaIndex points at the next segment');
  testDataManifests['variant-update'] = oldManifest;
});

QUnit.test('if withCredentials global option is used, withCredentials is set on the XHR object', function(assert) {
  let hlsOptions = videojs.options.hls;

  this.player.dispose();
  videojs.options.hls = {
    withCredentials: true
  };
  this.player = createPlayer();
  this.player.src({
    src: 'http://example.com/media.m3u8',
    type: 'application/vnd.apple.mpegurl'
  });

  this.clock.tick(1);

  openMediaSource(this.player, this.clock);
  assert.ok(this.requests[0].withCredentials,
           'with credentials should be set to true if that option is passed in');
  videojs.options.hls = hlsOptions;
});

QUnit.test('the withCredentials option overrides the global default', function(assert) {
  let hlsOptions = videojs.options.hls;

  this.player.dispose();
  videojs.options.hls = {
    withCredentials: true
  };
  this.player = createPlayer();
  this.player.src({
    src: 'http://example.com/media.m3u8',
    type: 'application/vnd.apple.mpegurl',
    withCredentials: false
  });

  this.clock.tick(1);

  openMediaSource(this.player, this.clock);
  assert.ok(!this.requests[0].withCredentials,
           'with credentials should be set to false if if overrode global option');
  videojs.options.hls = hlsOptions;
});

if (Flash) {
  QUnit.test('if mode global option is used, mode is set to global option', function(assert) {
    let hlsOptions = videojs.options.hls;

    this.player.dispose();
    videojs.options.hls = {
      mode: 'flash'
    };
    this.player = createPlayer();
    this.player.src({
      src: 'http://example.com/media.m3u8',
      type: 'application/vnd.apple.mpegurl'
    });

    this.clock.tick(1);

    openMediaSource(this.player, this.clock);
    assert.equal(this.player.tech_.hls.options_.mode, 'flash', 'mode set to flash');
    videojs.options.hls = hlsOptions;
  });
}

QUnit.test('respects bandwidth option of 0', function(assert) {
  this.player.dispose();
  this.player = createPlayer({ html5: { hls: { bandwidth: 0 } } });

  this.player.src({
    src: 'http://example.com/media.m3u8',
    type: 'application/vnd.apple.mpegurl'
  });

  this.clock.tick(1);

  openMediaSource(this.player, this.clock);
  assert.equal(this.player.tech_.hls.bandwidth, 0, 'set bandwidth to 0');
});

QUnit.test('uses default bandwidth option if non-numerical value provided', function(assert) {
  this.player.dispose();
  this.player = createPlayer({ html5: { hls: { bandwidth: 'garbage' } } });

  this.player.src({
    src: 'http://example.com/media.m3u8',
    type: 'application/vnd.apple.mpegurl'
  });

  this.clock.tick(1);

  openMediaSource(this.player, this.clock);
  assert.equal(this.player.tech_.hls.bandwidth, 4194304, 'set bandwidth to default');
});

QUnit.test('does not break if the playlist has no segments', function(assert) {
  this.player.src({
    src: 'manifest/master.m3u8',
    type: 'application/vnd.apple.mpegurl'
  });

  this.clock.tick(1);

  try {
    openMediaSource(this.player, this.clock);
    this.requests[0].respond(200, null,
                        '#EXTM3U\n' +
                        '#EXT-X-PLAYLIST-TYPE:VOD\n' +
                        '#EXT-X-TARGETDURATION:10\n');
  } catch (e) {
    assert.ok(false, 'an error was thrown');
    throw e;
  }
  assert.ok(true, 'no error was thrown');
  assert.strictEqual(
    this.requests.length,
    1,
    'no this.requestsfor non-existent segments were queued'
  );
});

QUnit.test('can seek before the source buffer opens', function(assert) {
  this.player.src({
    src: 'media.m3u8',
    type: 'application/vnd.apple.mpegurl'
  });

  this.clock.tick(1);

  this.player.tech_.triggerReady();
  this.clock.tick(1);
  this.standardXHRResponse(this.requests.shift());
  this.player.triggerReady();

  this.player.currentTime(1);
  assert.equal(this.player.currentTime(), 1, 'seeked');
});

QUnit.test('resets the switching algorithm if a request times out', function(assert) {
  this.player.src({
    src: 'master.m3u8',
    type: 'application/vnd.apple.mpegurl'
  });

  this.clock.tick(1);

  openMediaSource(this.player, this.clock);
  this.player.tech_.hls.bandwidth = 1e20;

  // master
  this.standardXHRResponse(this.requests.shift());
  // media.m3u8
  this.standardXHRResponse(this.requests.shift());
  // simulate a segment timeout
  this.requests[0].timedout = true;
  // segment
  this.requests.shift().abort();

  this.standardXHRResponse(this.requests.shift());

  assert.strictEqual(this.player.tech_.hls.playlists.media(),
                     this.player.tech_.hls.playlists.master.playlists[1],
                     'reset to the lowest bitrate playlist');

  // verify stats
  assert.equal(this.player.tech_.hls.stats.bandwidth, 1, 'bandwidth is reset too');
});

QUnit.test('disposes the playlist loader', function(assert) {
  let disposes = 0;
  let player;
  let loaderDispose;

  player = createPlayer();
  player.src({
    src: 'manifest/master.m3u8',
    type: 'application/vnd.apple.mpegurl'
  });

  this.clock.tick(1);

  openMediaSource(player, this.clock);
  loaderDispose = player.tech_.hls.playlists.dispose;
  player.tech_.hls.playlists.dispose = function() {
    disposes++;
    loaderDispose.call(player.tech_.hls.playlists);
  };

  player.dispose();
  assert.strictEqual(disposes, 1, 'disposed playlist loader');
});

QUnit.test('remove event handlers on dispose', function(assert) {
  let player;
  let unscoped = 0;

  player = createPlayer();
  player.on = function(owner) {
    if (typeof owner !== 'object') {
      unscoped++;
    }
  };
  player.off = function(owner) {
    if (typeof owner !== 'object') {
      unscoped--;
    }
  };
  player.src({
    src: 'manifest/master.m3u8',
    type: 'application/vnd.apple.mpegurl'
  });

  this.clock.tick(1);

  openMediaSource(player, this.clock);

  this.standardXHRResponse(this.requests[0]);
  this.standardXHRResponse(this.requests[1]);

  player.dispose();

  assert.ok(unscoped <= 0, 'no unscoped handlers');
});

QUnit.test('the source handler supports HLS mime types', function(assert) {
  const techs = ['html5'];

  if (Flash) {
    techs.push('flash');
  }

  techs.forEach(function(techName) {
    assert.ok(HlsSourceHandler(techName).canHandleSource({
      type: 'aPplicatiOn/x-MPegUrl'
    }), 'supports x-mpegurl');
    assert.ok(HlsSourceHandler(techName).canHandleSource({
      type: 'aPplicatiOn/VnD.aPPle.MpEgUrL'
    }), 'supports vnd.apple.mpegurl');
    assert.ok(HlsSourceHandler(techName).canPlayType('aPplicatiOn/VnD.aPPle.MpEgUrL'),
             'supports vnd.apple.mpegurl');
    assert.ok(HlsSourceHandler(techName).canPlayType('aPplicatiOn/x-MPegUrl'),
             'supports x-mpegurl');

    assert.ok(!(HlsSourceHandler(techName).canHandleSource({
      type: 'video/mp4'
    }) instanceof HlsHandler), 'does not support mp4');
    assert.ok(!(HlsSourceHandler(techName).canHandleSource({
      type: 'video/x-flv'
    }) instanceof HlsHandler), 'does not support flv');
    assert.ok(!(HlsSourceHandler(techName).canPlayType('video/mp4')),
             'does not support mp4');
    assert.ok(!(HlsSourceHandler(techName).canPlayType('video/x-flv')),
             'does not support flv');
  });
});

<<<<<<< HEAD
if (Flash) {
  QUnit.test('fires loadstart manually if Flash is used', function(assert) {
    videojs.HlsHandler.prototype.setupQualityLevels_ = () => {};
    let tech = new (videojs.getTech('Flash'))({});
    let loadstarts = 0;

    tech.on('loadstart', function() {
      loadstarts++;
    });
    HlsSourceHandler('flash').handleSource({
      src: 'movie.m3u8',
      type: 'application/x-mpegURL'
    }, tech);

    assert.equal(loadstarts, 0, 'loadstart is not synchronous');
    this.clock.tick(1);
    assert.equal(loadstarts, 1, 'fired loadstart');
    videojs.HlsHandler.prototype.setupQualityLevels_ = ogHlsHandlerSetupQualityLevels;
=======
QUnit.test('source handler does not support sources when IE 10 or below', function(assert) {
  videojs.browser.IE_VERSION = 10;

  ['html5', 'flash'].forEach(function(techName) {
    assert.ok(!HlsSourceHandler(techName).canHandleSource({
      type: 'application/x-mpegURL'
    }), 'does not support when browser is IE10');
  });
});

QUnit.test('fires loadstart manually if Flash is used', function(assert) {
  videojs.HlsHandler.prototype.setupQualityLevels_ = () => {};
  let tech = new (videojs.getTech('Flash'))({});
  let loadstarts = 0;

  tech.on('loadstart', function() {
    loadstarts++;
>>>>>>> 043b2828
  });
}

QUnit.test('has no effect if native HLS is available', function(assert) {
  const Html5 = videojs.getTech('Html5');
  const oldHtml5CanPlaySource = Html5.canPlaySource;
  let player;

  Html5.canPlaySource = () => true;
  Hls.supportsNativeHls = true;
  player = createPlayer();
  player.src({
    src: 'http://example.com/manifest/master.m3u8',
    type: 'application/x-mpegURL'
  });

  this.clock.tick(1);

  assert.ok(!player.tech_.hls, 'did not load hls tech');
  player.dispose();
  Html5.canPlaySource = oldHtml5CanPlaySource;
});

QUnit.test('loads if native HLS is available and override is set', function(assert) {
  videojs.options.hls.overrideNative = true;
  let player;

  Hls.supportsNativeHls = true;
  player = createPlayer();
  player.tech_.featuresNativeVideoTracks = true;
  assert.throws(function() {
    player.src({
      src: 'http://example.com/manifest/master.m3u8',
      type: 'application/x-mpegURL'
    });
  }, 'errors if native tracks are enabled');
  player.dispose();

  player = createPlayer();
  player.tech_.featuresNativeVideoTracks = false;
  player.tech_.featuresNativeAudioTracks = false;
  player.src({
    src: 'http://example.com/manifest/master.m3u8',
    type: 'application/x-mpegURL'
  });

  this.clock.tick(1);

  assert.ok(player.tech_.hls, 'did load hls tech');
  player.dispose();
});

QUnit.test('re-emits mediachange events', function(assert) {
  let mediaChanges = 0;

  this.player.on('mediachange', function() {
    mediaChanges++;
  });

  this.player.src({
    src: 'http://example.com/media.m3u8',
    type: 'application/vnd.apple.mpegurl'
  });

  this.clock.tick(1);

  openMediaSource(this.player, this.clock);
  this.standardXHRResponse(this.requests.shift());

  this.player.tech_.hls.playlists.trigger('mediachange');
  assert.strictEqual(mediaChanges, 1, 'fired mediachange');
});

QUnit.test('can be disposed before finishing initialization', function(assert) {
  let readyHandlers = [];

  this.player.ready = function(callback) {
    readyHandlers.push(callback);
  };
  this.player.src({
    src: 'http://example.com/media.m3u8',
    type: 'application/vnd.apple.mpegurl'
  });

  this.clock.tick(1);
  readyHandlers.shift().call(this.player);

  this.player.src({
    src: 'http://example.com/media.mp4',
    type: 'video/mp4'
  });

  assert.ok(readyHandlers.length > 0, 'registered a ready handler');
  try {
    while (readyHandlers.length) {
      readyHandlers.shift().call(this.player);
      openMediaSource(this.player, this.clock);
    }
    assert.ok(true, 'did not throw an exception');
  } catch (e) {
    assert.ok(false, 'threw an exception');
  }
});

QUnit.test('calling play() at the end of a video replays', function(assert) {
  let seekTime = -1;

  this.player.src({
    src: 'http://example.com/media.m3u8',
    type: 'application/vnd.apple.mpegurl'
  });

  this.clock.tick(1);

  openMediaSource(this.player, this.clock);
  this.player.tech_.setCurrentTime = function(time) {
    if (typeof time !== 'undefined') {
      seekTime = time;
    }
    return 0;
  };
  this.requests.shift().respond(200, null,
                                '#EXTM3U\n' +
                                '#EXTINF:10,\n' +
                                '0.ts\n' +
                                '#EXT-X-ENDLIST\n');
  this.clock.tick(1);

  this.standardXHRResponse(this.requests.shift());
  this.player.tech_.ended = function() {
    return true;
  };

  this.player.tech_.trigger('play');
  this.clock.tick(1);
  assert.equal(seekTime, 0, 'seeked to the beginning');

  // verify stats
  assert.equal(this.player.tech_.hls.stats.mediaBytesTransferred, 1024, '1024 bytes');
  assert.equal(this.player.tech_.hls.stats.mediaRequests, 1, '1 request');
});

QUnit.test('keys are resolved relative to the master playlist', function(assert) {
  this.player.src({
    src: 'video/master-encrypted.m3u8',
    type: 'application/vnd.apple.mpegurl'
  });

  this.clock.tick(1);

  openMediaSource(this.player, this.clock);
  this.requests.shift().respond(200, null,
                                '#EXTM3U\n' +
                                '#EXT-X-STREAM-INF:PROGRAM-ID=1,BANDWIDTH=17\n' +
                                'playlist/playlist.m3u8\n' +
                                '#EXT-X-ENDLIST\n');
  this.clock.tick(1);

  this.requests.shift().respond(200, null,
                                '#EXTM3U\n' +
                                '#EXT-X-TARGETDURATION:15\n' +
                                '#EXT-X-KEY:METHOD=AES-128,URI="keys/key.php"\n' +
                                '#EXTINF:2.833,\n' +
                                'http://media.example.com/fileSequence1.ts\n' +
                                '#EXT-X-ENDLIST\n');
  this.clock.tick(1);

  assert.equal(this.requests.length, 2, 'requested the key');
  assert.equal(this.requests[0].url,
               absoluteUrl('video/playlist/keys/key.php'),
               'resolves multiple relative paths');

  // verify stats
  assert.equal(this.player.tech_.hls.stats.bandwidth, 4194304, 'default');
});

QUnit.test('keys are resolved relative to their containing playlist', function(assert) {
  this.player.src({
    src: 'video/media-encrypted.m3u8',
    type: 'application/vnd.apple.mpegurl'
  });

  this.clock.tick(1);

  openMediaSource(this.player, this.clock);
  this.requests.shift().respond(200, null,
                                '#EXTM3U\n' +
                                '#EXT-X-TARGETDURATION:15\n' +
                                '#EXT-X-KEY:METHOD=AES-128,URI="keys/key.php"\n' +
                                '#EXTINF:2.833,\n' +
                                'http://media.example.com/fileSequence1.ts\n' +
                                '#EXT-X-ENDLIST\n');
  this.clock.tick(1);

  assert.equal(this.requests.length, 2, 'requested a key');
  assert.equal(this.requests[0].url,
               absoluteUrl('video/keys/key.php'),
               'resolves multiple relative paths');
});

QUnit.test('seeking should abort an outstanding key request and create a new one', function(assert) {
  this.player.src({
    src: 'https://example.com/encrypted.m3u8',
    type: 'application/vnd.apple.mpegurl'
  });

  this.clock.tick(1);

  openMediaSource(this.player, this.clock);

  this.requests.shift().respond(200, null,
                                '#EXTM3U\n' +
                                '#EXT-X-TARGETDURATION:15\n' +
                                '#EXT-X-KEY:METHOD=AES-128,URI="keys/key.php"\n' +
                                '#EXTINF:9,\n' +
                                'http://media.example.com/fileSequence1.ts\n' +
                                '#EXT-X-KEY:METHOD=AES-128,URI="keys/key2.php"\n' +
                                '#EXTINF:9,\n' +
                                'http://media.example.com/fileSequence2.ts\n' +
                                '#EXT-X-ENDLIST\n');
  this.clock.tick(1);

  // segment 1
  this.standardXHRResponse(this.requests.pop());

  this.player.currentTime(11);
  this.clock.tick(2);
  assert.ok(this.requests[0].aborted, 'the key XHR should be aborted');
  // aborted key 1
  this.requests.shift();

  assert.equal(this.requests.length, 2, 'requested the new key');
  assert.equal(this.requests[0].url,
               'https://example.com/' +
               this.player.tech_.hls.playlists.media().segments[1].key.uri,
               'urls should match');

  // verify stats
  assert.equal(this.player.tech_.hls.stats.mediaBytesTransferred, 1024, '1024 bytes');
  assert.equal(this.player.tech_.hls.stats.mediaRequests, 1, '1 request');
});

QUnit.test('switching playlists with an outstanding key request aborts request and ' +
           'loads segment', function(assert) {
  let keyXhr;
  let media = '#EXTM3U\n' +
      '#EXT-X-MEDIA-SEQUENCE:5\n' +
      '#EXT-X-KEY:METHOD=AES-128,URI="https://priv.example.com/key.php?r=52"\n' +
      '#EXTINF:2.833,\n' +
      'http://media.example.com/fileSequence52-A.ts\n' +
      '#EXTINF:15.0,\n' +
      'http://media.example.com/fileSequence52-B.ts\n' +
      '#EXT-X-ENDLIST\n';

  this.player.src({
    src: 'https://example.com/master.m3u8',
    type: 'application/vnd.apple.mpegurl'
  });

  this.clock.tick(1);

  openMediaSource(this.player, this.clock);
  this.player.tech_.trigger('play');
  this.clock.tick(1);

  // master playlist
  this.standardXHRResponse(this.requests.shift());
  // media playlist
  this.requests.shift().respond(200, null, media);
  this.clock.tick(1);

  // first segment of the original media playlist
  this.standardXHRResponse(this.requests.pop());

  assert.equal(this.requests.length, 1, 'key request only one outstanding');
  keyXhr = this.requests.shift();
  assert.ok(!keyXhr.aborted, 'key request outstanding');

  this.player.tech_.hls.playlists.trigger('mediachanging');
  this.player.tech_.hls.playlists.trigger('mediachange');
  this.clock.tick(1);

  assert.ok(keyXhr.aborted, 'key request aborted');
  assert.equal(this.requests.length, 2, 'loaded key and segment');
  assert.equal(this.requests[0].url,
               'https://priv.example.com/key.php?r=52',
               'requested the key');
  assert.equal(this.requests[1].url,
               'http://media.example.com/fileSequence52-A.ts',
               'requested the segment');
  // verify stats
  assert.equal(this.player.tech_.hls.stats.mediaBytesTransferred, 1024, '1024 bytes');
  assert.equal(this.player.tech_.hls.stats.mediaRequests, 1, '1 request');
});

QUnit.test('does not download segments if preload option set to none', function(assert) {
  this.player.preload('none');
  this.player.src({
    src: 'master.m3u8',
    type: 'application/vnd.apple.mpegurl'
  });

  this.clock.tick(1);

  openMediaSource(this.player, this.clock);
  // master
  this.standardXHRResponse(this.requests.shift());
  // media
  this.standardXHRResponse(this.requests.shift());
  this.clock.tick(10 * 1000);

  this.requests = this.requests.filter(function(request) {
    return !(/m3u8$/).test(request.uri);
  });
  assert.equal(this.requests.length, 0, 'did not download any segments');

  // verify stats
  assert.equal(this.player.tech_.hls.stats.bandwidth, 4194304, 'default');
});

// workaround https://bugzilla.mozilla.org/show_bug.cgi?id=548397
QUnit.test('selectPlaylist does not fail if getComputedStyle returns null', function(assert) {
  let oldGetComputedStyle = window.getComputedStyle;

  window.getComputedStyle = function() {
    return null;
  };

  this.player.src({
    src: 'master.m3u8',
    type: 'application/vnd.apple.mpegurl'
  });

  this.clock.tick(1);

  openMediaSource(this.player, this.clock);
  // master
  this.standardXHRResponse(this.requests.shift());
  // media
  this.standardXHRResponse(this.requests.shift());

  this.player.tech_.hls.selectPlaylist();
  assert.ok(true, 'should not throw');
  window.getComputedStyle = oldGetComputedStyle;

  // verify stats
  assert.equal(this.player.tech_.hls.stats.bandwidth, 4194304, 'default');
});

QUnit.test('resolves relative key URLs against the playlist', function(assert) {
  this.player.src({
    src: 'https://example.com/media.m3u8',
    type: 'application/vnd.apple.mpegurl'
  });

  this.clock.tick(1);

  openMediaSource(this.player, this.clock);
  this.requests.shift()
    .respond(200, null,
             '#EXTM3U\n' +
             '#EXT-X-MEDIA-SEQUENCE:5\n' +
             '#EXT-X-KEY:METHOD=AES-128,URI="key.php?r=52"\n' +
             '#EXTINF:2.833,\n' +
             'http://media.example.com/fileSequence52-A.ts\n' +
             '#EXT-X-ENDLIST\n');
  this.clock.tick(1);

  assert.equal(this.requests[0].url,
               'https://example.com/key.php?r=52',
               'resolves the key URL');
});

QUnit.test('adds 1 default audio track if we have not parsed any and the playlist is loaded', function(assert) {
  this.player.src({
    src: 'manifest/master.m3u8',
    type: 'application/vnd.apple.mpegurl'
  });

  this.clock.tick(1);

  assert.equal(this.player.audioTracks().length, 0, 'zero audio tracks at load time');

  openMediaSource(this.player, this.clock);

  // master
  this.standardXHRResponse(this.requests.shift());
  // media
  this.standardXHRResponse(this.requests.shift());

  assert.equal(this.player.audioTracks().length, 1, 'one audio track after load');
  assert.equal(this.player.audioTracks()[0].label, 'default', 'set the label');
});

if (Flash) {
  QUnit.test('adds 1 default audio track if in flash mode', function(assert) {
    let hlsOptions = videojs.options.hls;

    this.player.dispose();
    videojs.options.hls = {
      mode: 'flash'
    };

    this.player = createPlayer();

    this.player.src({
      src: 'manifest/multipleAudioGroups.m3u8',
      type: 'application/vnd.apple.mpegurl'
    });

    this.clock.tick(1);

    assert.equal(this.player.audioTracks().length, 0, 'zero audio tracks at load time');

    openMediaSource(this.player, this.clock);

    // master
    this.standardXHRResponse(this.requests.shift());
    // media
    this.standardXHRResponse(this.requests.shift());

    assert.equal(this.player.audioTracks().length, 1, 'one audio track after load');
    assert.equal(this.player.audioTracks()[0].label, 'default', 'set the label');

    videojs.options.hls = hlsOptions;
  });
}

QUnit.test('adds audio tracks if we have parsed some from a playlist', function(assert) {
  this.player.src({
    src: 'manifest/multipleAudioGroups.m3u8',
    type: 'application/vnd.apple.mpegurl'
  });

  this.clock.tick(1);

  assert.equal(this.player.audioTracks().length, 0, 'zero audio tracks at load time');

  openMediaSource(this.player, this.clock);

  // master
  this.standardXHRResponse(this.requests.shift());
  // media
  this.standardXHRResponse(this.requests.shift());
  let vjsAudioTracks = this.player.audioTracks();

  assert.equal(vjsAudioTracks.length, 3, '3 active vjs tracks');

  assert.equal(vjsAudioTracks[0].enabled, true, 'default track is enabled');

  vjsAudioTracks[1].enabled = true;
  assert.equal(vjsAudioTracks[1].enabled, true, 'new track is enabled on vjs');
  assert.equal(vjsAudioTracks[0].enabled, false, 'main track is disabled');
});

QUnit.test('when audioinfo changes on an independent audio track in Firefox 48 & below, the enabled track is blacklisted and removed', function(assert) {
  let audioTracks = this.player.audioTracks();
  let oldLabel;

  videojs.browser.IS_FIREFOX = true;
  let origSupportsAudioInfoChange_ = videojs.Hls.supportsAudioInfoChange_;

  videojs.Hls.supportsAudioInfoChange_ = () => false;

  this.player.src({
    src: 'manifest/multipleAudioGroups.m3u8',
    type: 'application/vnd.apple.mpegurl'
  });

  this.clock.tick(1);

  let hls = this.player.tech_.hls;
  let mpc = hls.masterPlaylistController_;

  openMediaSource(this.player, this.clock);

  // master
  this.standardXHRResponse(this.requests.shift());
  // media
  this.standardXHRResponse(this.requests.shift());
  assert.equal(audioTracks.length, 3, 'three audio track after load');

  let defaultTrack = mpc.activeAudioGroup().filter((track) => {
    return track.properties_.default;
  })[0];

  // initial audio info
  hls.mediaSource.trigger({ type: 'audioinfo', info: { foo: 'bar' }});
  oldLabel = audioTracks[1].label;

  // simulate audio info change and mock things
  audioTracks[1].enabled = true;
  hls.mediaSource.trigger({ type: 'audioinfo', info: { bar: 'foo' }});

  assert.equal(audioTracks.length, 2, 'two audio tracks after bad audioinfo change');
  assert.notEqual(audioTracks[1].label, oldLabel, 'audio track at index 1 is not the same');
  assert.equal(defaultTrack.enabled, true, 'default track is enabled again');
  assert.equal(this.env.log.warn.calls, 1, 'firefox issue warning logged');
  videojs.Hls.supportsAudioInfoChange_ = origSupportsAudioInfoChange_;
});

QUnit.test('audioinfo changes with one track, blacklist playlist on Firefox 48 & below', function(assert) {
  let audioTracks = this.player.audioTracks();

  videojs.browser.IS_FIREFOX = true;
  let origSupportsAudioInfoChange_ = videojs.Hls.supportsAudioInfoChange_;

  videojs.Hls.supportsAudioInfoChange_ = () => false;

  this.player.src({
    src: 'manifest/master.m3u8',
    type: 'application/vnd.apple.mpegurl'
  });

  this.clock.tick(1);

  assert.equal(audioTracks.length, 0, 'zero audio tracks at load time');
  openMediaSource(this.player, this.clock);
  this.standardXHRResponse(this.requests.shift());
  this.standardXHRResponse(this.requests.shift());
  assert.equal(audioTracks.length, 1, 'one audio track after load');

  let mpc = this.player.tech_.hls.masterPlaylistController_;
  let oldMedia = mpc.media();

  // initial audio info
  mpc.mediaSource.trigger({type: 'audioinfo', info: { foo: 'bar' }});

  // simulate audio info change in main track
  mpc.mediaSource.trigger({type: 'audioinfo', info: { bar: 'foo' }});

  assert.equal(audioTracks.length, 1, 'still have one audio track');
  assert.ok(oldMedia.excludeUntil > 0, 'blacklisted old playlist');
  assert.equal(this.env.log.warn.calls, 2, 'firefox issue warning logged');
  videojs.Hls.supportsAudioInfoChange_ = origSupportsAudioInfoChange_;
});

QUnit.test('changing audioinfo for muxed audio blacklists the current playlist in Firefox', function(assert) {
  let audioTracks = this.player.audioTracks();

  videojs.browser.IS_FIREFOX = true;
  let origSupportsAudioInfoChange_ = videojs.Hls.supportsAudioInfoChange_;

  videojs.Hls.supportsAudioInfoChange_ = () => false;

  this.player.src({
    src: 'manifest/multipleAudioGroupsCombinedMain.m3u8',
    type: 'application/vnd.apple.mpegurl'
  });

  this.clock.tick(1);

  assert.equal(audioTracks.length, 0, 'zero audio tracks at load time');
  openMediaSource(this.player, this.clock);
  let hls = this.player.tech_.hls;
  let mpc = hls.masterPlaylistController_;

  // master
  this.standardXHRResponse(this.requests.shift());
  // video media
  this.standardXHRResponse(this.requests.shift());
  // video segments
  this.standardXHRResponse(this.requests.shift());
  this.standardXHRResponse(this.requests.shift());
  // audio media
  this.standardXHRResponse(this.requests.shift());
  // ignore audio requests
  this.requests.length = 0;
  assert.equal(audioTracks.length, 3, 'three audio track after load');

  // force audio group with combined audio to enabled
  mpc.masterPlaylistLoader_.media(mpc.master().playlists[0]);
  this.requests.shift().respond(200, null,
                                '#EXTM3U\n' +
                                '#EXTINF:10,\n' +
                                '0.ts\n' +
                                '#EXT-X-ENDLIST\n');

  let defaultTrack = mpc.activeAudioGroup().filter((track) => {
    return track.properties_.default;
  })[0];
  let oldPlaylist = mpc.media();

  // initial audio info
  mpc.mediaSource.trigger({type: 'audioinfo', info: { foo: 'bar' }});

  // simulate audio info change
  mpc.mediaSource.trigger({type: 'audioinfo', info: { bar: 'foo' }});

  audioTracks = this.player.audioTracks();
  assert.equal(audioTracks.length, 3, 'three audio tracks after bad audioinfo change');
  assert.equal(defaultTrack.enabled, true, 'default audio still enabled');
  assert.ok(oldPlaylist.excludeUntil > 0, 'blacklisted the old playlist');
  assert.equal(this.env.log.warn.calls, 2, 'firefox issue warning logged');
  videojs.Hls.supportsAudioInfoChange_ = origSupportsAudioInfoChange_;
});

QUnit.test('cleans up the buffer when loading live segments', function(assert) {
  let removes = [];
  let seekable = videojs.createTimeRanges([[60, 120]]);

  this.player.src({
    src: 'liveStart30sBefore.m3u8',
    type: 'application/vnd.apple.mpegurl'
  });

  this.clock.tick(1);

  openMediaSource(this.player, this.clock);

  this.player.tech_.hls.masterPlaylistController_.seekable = function() {
    return seekable;
  };

  // This is so we do not track first call to remove during segment loader init
  this.player.tech_.hls.masterPlaylistController_.mainSegmentLoader_.resetEverything = function() {
    this.resetLoader();
  };

  this.player.tech_.hls.mediaSource.addSourceBuffer = function() {
    return new (videojs.extend(videojs.EventTarget, {
      constructor() {},
      abort() {},
      buffered: videojs.createTimeRange(),
      appendBuffer() {},
      remove(start, end) {
        removes.push([start, end]);
      }
    }))();
  };
  this.player.tech_.hls.bandwidth = 20e10;
  this.player.tech_.triggerReady();
  this.standardXHRResponse(this.requests[0]);

  this.player.tech_.hls.playlists.trigger('loadedmetadata');
  this.player.tech_.trigger('canplay');
  this.player.tech_.paused = function() {
    return false;
  };
  this.player.tech_.trigger('play');
  this.clock.tick(1);

  // request first playable segment
  this.standardXHRResponse(this.requests[1]);

  assert.strictEqual(this.requests[0].url, 'liveStart30sBefore.m3u8',
                    'master playlist requested');
  assert.equal(removes.length, 1, 'remove called');
  // segment-loader removes at seekable.start(0)
  assert.deepEqual(removes[0], [0, seekable.start(0)],
                  'remove called with the right range');

  // verify stats
  assert.equal(this.player.tech_.hls.stats.mediaBytesTransferred, 1024, '1024 bytes');
  assert.equal(this.player.tech_.hls.stats.mediaRequests, 1, '1 request');
});

QUnit.test('cleans up the buffer based on currentTime when loading a live segment ' +
           'if seekable start is after currentTime', function(assert) {
  let removes = [];
  let seekable = videojs.createTimeRanges([[0, 80]]);

  this.player.src({
    src: 'liveStart30sBefore.m3u8',
    type: 'application/vnd.apple.mpegurl'
  });
  openMediaSource(this.player, this.clock);
  this.player.tech_.hls.masterPlaylistController_.seekable = function() {
    return seekable;
  };

  // This is so we do not track first call to remove during segment loader init
  this.player.tech_.hls.masterPlaylistController_.mainSegmentLoader_.resetEverything = function() {
    this.resetLoader();
  };

  this.player.tech_.hls.mediaSource.addSourceBuffer = function() {
    return new (videojs.extend(videojs.EventTarget, {
      constructor() {},
      abort() {},
      buffered: videojs.createTimeRange(),
      appendBuffer() {},
      remove(start, end) {
        removes.push([start, end]);
      }
    }))();
  };
  this.player.tech_.hls.bandwidth = 20e10;
  this.player.tech_.triggerReady();
  this.standardXHRResponse(this.requests[0]);
  this.player.tech_.hls.playlists.trigger('loadedmetadata');
  this.player.tech_.trigger('canplay');

  this.player.tech_.paused = function() {
    return false;
  };

  this.player.tech_.trigger('play');
  this.clock.tick(1);

  // Change seekable so that it starts *after* the currentTime which was set
  // based on the previous seekable range (the end of 80)
  seekable = videojs.createTimeRanges([[100, 120]]);

  // request first playable segment
  this.standardXHRResponse(this.requests[1]);

  assert.strictEqual(this.requests[0].url, 'liveStart30sBefore.m3u8', 'master playlist requested');
  assert.equal(removes.length, 1, 'remove called');
  assert.deepEqual(removes[0], [0, 80 - 60], 'remove called with the right range');

  // verify stats
  assert.equal(this.player.tech_.hls.stats.mediaBytesTransferred, 1024, '1024 bytes');
  assert.equal(this.player.tech_.hls.stats.mediaRequests, 1, '1 request');
});

QUnit.test('cleans up the buffer when loading VOD segments', function(assert) {
  let removes = [];

  this.player.src({
    src: 'manifest/master.m3u8',
    type: 'application/vnd.apple.mpegurl'
  });

  this.clock.tick(1);

  openMediaSource(this.player, this.clock);

  // This is so we do not track first call to remove during segment loader init
  this.player.tech_.hls.masterPlaylistController_.mainSegmentLoader_.resetEverything = function() {
    this.resetLoader();
  };

  this.player.tech_.hls.mediaSource.addSourceBuffer = function() {
    return new (videojs.extend(videojs.EventTarget, {
      constructor() {},
      abort() {},
      buffered: videojs.createTimeRange(),
      appendBuffer() {},
      remove(start, end) {
        removes.push([start, end]);
      }
    }))();
  };
  this.player.width(640);
  this.player.height(360);
  this.player.tech_.hls.bandwidth = 20e10;
  this.standardXHRResponse(this.requests[0]);
  this.player.currentTime(120);
  this.standardXHRResponse(this.requests[1]);
  this.standardXHRResponse(this.requests[2]);

  assert.strictEqual(this.requests[0].url, 'manifest/master.m3u8',
                    'master playlist requested');
  assert.strictEqual(this.requests[1].url, absoluteUrl('manifest/media3.m3u8'),
                    'media playlist requested');
  assert.equal(removes.length, 1, 'remove called');
  assert.deepEqual(removes[0], [0, 120 - 60], 'remove called with the right range');

  // verify stats
  assert.equal(this.player.tech_.hls.stats.mediaBytesTransferred, 1024, '1024 bytes');
  assert.equal(this.player.tech_.hls.stats.mediaRequests, 1, '1 request');
});

QUnit.test('when mediaGroup changes enabled track should not change', function(assert) {
  this.player.src({
    src: 'manifest/multipleAudioGroups.m3u8',
    type: 'application/vnd.apple.mpegurl'
  });

  this.clock.tick(1);

  openMediaSource(this.player, this.clock);

  // master
  this.standardXHRResponse(this.requests.shift());
  // video media
  this.standardXHRResponse(this.requests.shift());
  let hls = this.player.tech_.hls;
  let mpc = hls.masterPlaylistController_;
  let audioTracks = this.player.audioTracks();

  assert.equal(audioTracks.length, 3, 'three audio tracks after load');
  assert.equal(audioTracks[0].enabled, true, 'track one enabled after load');

  let oldMediaGroup = hls.playlists.media().attributes.AUDIO;

  // clear out any outstanding requests
  this.requests.length = 0;
  // force mpc to select a playlist from a new media group
  mpc.masterPlaylistLoader_.media(mpc.master().playlists[0]);
  this.clock.tick(1);

  // video media
  this.standardXHRResponse(this.requests.shift());

  assert.notEqual(oldMediaGroup, hls.playlists.media().attributes.AUDIO, 'selected a new playlist');
  audioTracks = this.player.audioTracks();

  assert.equal(audioTracks.length, 3, 'three audio tracks after changing mediaGroup');
  assert.ok(audioTracks[0].properties_.default, 'track one should be the default');
  assert.ok(audioTracks[0].enabled, 'enabled the default track');
  assert.notOk(audioTracks[1].enabled, 'disabled track two');
  assert.notOk(audioTracks[2].enabled, 'disabled track three');

  audioTracks[1].enabled = true;
  assert.notOk(audioTracks[0].enabled, 'disabled track one');
  assert.ok(audioTracks[1].enabled, 'enabled track two');
  assert.notOk(audioTracks[2].enabled, 'disabled track three');

  oldMediaGroup = hls.playlists.media().attributes.AUDIO;
  // clear out any outstanding requests
  this.requests.length = 0;
  // swap back to the old media group
  // this playlist is already loaded so no new requests are made
  mpc.masterPlaylistLoader_.media(mpc.master().playlists[3]);
  this.clock.tick(1);

  assert.notEqual(oldMediaGroup, hls.playlists.media().attributes.AUDIO, 'selected a new playlist');
  audioTracks = this.player.audioTracks();

  assert.equal(audioTracks.length, 3, 'three audio tracks after reverting mediaGroup');
  assert.ok(audioTracks[0].properties_.default, 'track one should be the default');
  assert.notOk(audioTracks[0].enabled, 'the default track is still disabled');
  assert.ok(audioTracks[1].enabled, 'track two is still enabled');
  assert.notOk(audioTracks[2].enabled, 'track three is still disabled');
});

QUnit.test('Allows specifying the beforeRequest function on the player', function(assert) {
  let beforeRequestCalled = false;

  this.player.src({
    src: 'master.m3u8',
    type: 'application/vnd.apple.mpegurl'
  });

  this.clock.tick(1);

  openMediaSource(this.player, this.clock);

  this.player.tech_.hls.xhr.beforeRequest = function() {
    beforeRequestCalled = true;
  };
  // master
  this.standardXHRResponse(this.requests.shift());
  // media
  this.standardXHRResponse(this.requests.shift());

  assert.ok(beforeRequestCalled, 'beforeRequest was called');

  // verify stats
  assert.equal(this.player.tech_.hls.stats.bandwidth, 4194304, 'default');
});

QUnit.test('Allows specifying the beforeRequest function globally', function(assert) {
  let beforeRequestCalled = false;

  videojs.Hls.xhr.beforeRequest = function() {
    beforeRequestCalled = true;
  };

  this.player.src({
    src: 'master.m3u8',
    type: 'application/vnd.apple.mpegurl'
  });

  this.clock.tick(1);

  openMediaSource(this.player, this.clock);
  // master
  this.standardXHRResponse(this.requests.shift());

  assert.ok(beforeRequestCalled, 'beforeRequest was called');

  delete videojs.Hls.xhr.beforeRequest;

  // verify stats
  assert.equal(this.player.tech_.hls.stats.bandwidth, 4194304, 'default');
});

QUnit.test('Allows overriding the global beforeRequest function', function(assert) {
  let beforeGlobalRequestCalled = 0;
  let beforeLocalRequestCalled = 0;

  videojs.Hls.xhr.beforeRequest = function() {
    beforeGlobalRequestCalled++;
  };

  this.player.src({
    src: 'master.m3u8',
    type: 'application/vnd.apple.mpegurl'
  });

  this.clock.tick(1);

  openMediaSource(this.player, this.clock);

  this.player.tech_.hls.xhr.beforeRequest = function() {
    beforeLocalRequestCalled++;
  };
  // master
  this.standardXHRResponse(this.requests.shift());
  // media
  this.standardXHRResponse(this.requests.shift());
  // ts
  this.standardXHRResponse(this.requests.shift());

  assert.equal(beforeLocalRequestCalled, 2, 'local beforeRequest was called twice ' +
                                           'for the media playlist and media');
  assert.equal(beforeGlobalRequestCalled, 1, 'global beforeRequest was called once ' +
                                            'for the master playlist');

  delete videojs.Hls.xhr.beforeRequest;

  // verify stats
  assert.equal(this.player.tech_.hls.stats.mediaBytesTransferred, 1024, 'seen above');
  assert.equal(this.player.tech_.hls.stats.mediaRequests, 1, 'one segment request');
});

QUnit.test('passes useCueTags hls option to master playlist controller', function(assert) {
  this.player.src({
    src: 'master.m3u8',
    type: 'application/vnd.apple.mpegurl'
  });

  this.clock.tick(1);

  assert.ok(!this.player.tech_.hls.masterPlaylistController_.useCueTags_,
           'useCueTags is falsy by default');

  let origHlsOptions = videojs.options.hls;

  videojs.options.hls = {
    useCueTags: true
  };

  this.player.dispose();
  this.player = createPlayer();
  this.player.src({
    src: 'http://example.com/media.m3u8',
    type: 'application/vnd.apple.mpegurl'
  });

  this.clock.tick(1);

  assert.ok(this.player.tech_.hls.masterPlaylistController_.useCueTags_,
           'useCueTags passed to master playlist controller');

  videojs.options.hls = origHlsOptions;
});

QUnit.test('populates quality levels list when available', function(assert) {
  this.player.src({
    src: 'manifest/master.m3u8',
    type: 'application/vnd.apple.mpegurl'
  });
  openMediaSource(this.player, this.clock);

  this.clock.tick(1);

  assert.ok(this.player.tech_.hls.qualityLevels_, 'added quality levels');

  let qualityLevels = this.player.qualityLevels();
  let addCount = 0;
  let changeCount = 0;

  qualityLevels.on('addqualitylevel', () => {
    addCount++;
  });

  qualityLevels.on('change', () => {
    changeCount++;
  });

  // master
  this.standardXHRResponse(this.requests.shift());
  // media
  this.standardXHRResponse(this.requests.shift());

  assert.equal(addCount, 4, 'four levels added from master');
  assert.equal(changeCount, 1, 'selected initial quality level');

  this.player.dispose();
  this.player = createPlayer({}, {
    src: 'http://example.com/media.m3u8',
    type: 'application/vnd.apple.mpegurl'
  });
  openMediaSource(this.player, this.clock);

  assert.ok(this.player.tech_.hls.qualityLevels_, 'added quality levels from video with source');
});

QUnit.module('HLS Integration', {
  beforeEach(assert) {
    this.env = useFakeEnvironment(assert);
    this.requests = this.env.requests;
    this.mse = useFakeMediaSource();
    this.tech = new (videojs.getTech('Html5'))({});
    this.clock = this.env.clock;

    this.standardXHRResponse = (request, data) => {
      standardXHRResponse(request, data);

      // Because SegmentLoader#fillBuffer_ is now scheduled asynchronously
      // we have to use clock.tick to get the expected side effects of
      // SegmentLoader#handleUpdateEnd_
      this.clock.tick(1);
    };

    videojs.HlsHandler.prototype.setupQualityLevels_ = () => {};
  },
  afterEach() {
    this.env.restore();
    this.mse.restore();
    videojs.HlsHandler.prototype.setupQualityLevels_ = ogHlsHandlerSetupQualityLevels;
  }
});

QUnit.test('does not error when MediaSource is not defined', function(assert) {
  window.MediaSource = null;

  let hls = HlsSourceHandler('html5').handleSource({
    src: 'manifest/alternateAudio.m3u8',
    type: 'application/vnd.apple.mpegurl'
  }, this.tech);

  hls.mediaSource.trigger('sourceopen');
  // master
  this.standardXHRResponse(this.requests.shift());
  // media
  this.standardXHRResponse(this.requests.shift());

  assert.ok(true, 'did not throw an exception');
});

QUnit.test('aborts all in-flight work when disposed', function(assert) {
  let hls = HlsSourceHandler('html5').handleSource({
    src: 'manifest/master.m3u8',
    type: 'application/vnd.apple.mpegurl'
  }, this.tech);

  hls.mediaSource.trigger('sourceopen');
  // master
  this.standardXHRResponse(this.requests.shift());
  // media
  this.standardXHRResponse(this.requests.shift());

  hls.dispose();
  assert.ok(this.requests[0].aborted, 'aborted the old segment request');
  hls.mediaSource.sourceBuffers.forEach(sourceBuffer => {
    let lastUpdate = sourceBuffer.updates_[sourceBuffer.updates_.length - 1];

    assert.ok(lastUpdate.abort, 'aborted the source buffer');
  });
});

QUnit.test('stats are reset on dispose', function(assert) {
  let hls = HlsSourceHandler('html5').handleSource({
    src: 'manifest/master.m3u8',
    type: 'application/vnd.apple.mpegurl'
  }, this.tech);

  hls.mediaSource.trigger('sourceopen');
  // master
  this.standardXHRResponse(this.requests.shift());
  // media
  this.standardXHRResponse(this.requests.shift());

  // media
  this.standardXHRResponse(this.requests.shift());

  assert.equal(hls.stats.mediaBytesTransferred, 1024, 'stat is set');
  hls.dispose();
  assert.equal(hls.stats.mediaBytesTransferred, 0, 'stat is reset');
});

QUnit.test('detects fullscreen and triggers a quality change', function(assert) {
  let qualityChanges = 0;
  let hls = HlsSourceHandler('html5').handleSource({
    src: 'manifest/master.m3u8',
    type: 'application/vnd.apple.mpegurl'
  }, this.tech);
  let fullscreenElementName;

  ['fullscreenElement', 'webkitFullscreenElement',
   'mozFullScreenElement', 'msFullscreenElement'
  ].forEach((name) => {
    if (!fullscreenElementName && !document.hasOwnProperty(name)) {
      fullscreenElementName = name;
    }
  });

  hls.masterPlaylistController_.fastQualityChange_ = function() {
    qualityChanges++;
  };

  // take advantage of capability detection to mock fullscreen activation
  document[fullscreenElementName] = this.tech.el();
  Events.trigger(document, 'fullscreenchange');

  assert.equal(qualityChanges, 1, 'made a fast quality change');

  // don't do a fast quality change when returning from fullscreen;
  // allow the video element to rescale the already buffered video
  document[fullscreenElementName] = null;
  Events.trigger(document, 'fullscreenchange');

  assert.equal(qualityChanges, 1, 'did not make another quality change');
});

QUnit.test('downloads additional playlists if required', function(assert) {
  let originalPlaylist;
  let hls = HlsSourceHandler('html5').handleSource({
    src: 'manifest/master.m3u8',
    type: 'application/vnd.apple.mpegurl'
  }, this.tech);

  hls.mediaSource.trigger('sourceopen');
  hls.bandwidth = 1;
  // master
  this.standardXHRResponse(this.requests[0]);
  // media
  this.standardXHRResponse(this.requests[1]);
  originalPlaylist = hls.playlists.media();

  // the playlist selection is revisited after a new segment is downloaded
  this.requests[2].bandwidth = 3000000;
  // segment
  this.standardXHRResponse(this.requests[2]);
  hls.mediaSource.sourceBuffers[0].trigger('updateend');

  // new media
  this.standardXHRResponse(this.requests[3]);

  assert.ok((/manifest\/media\d+.m3u8$/).test(this.requests[3].url),
           'made a playlist request');
  assert.notEqual(originalPlaylist.resolvedUri,
                 hls.playlists.media().resolvedUri,
                 'a new playlists was selected');
  assert.ok(hls.playlists.media().segments, 'segments are now available');

  // verify stats
  assert.equal(hls.stats.bandwidth, 3000000, 'default');
  assert.equal(hls.stats.mediaBytesTransferred, 1024, '1024 bytes');
  assert.equal(hls.stats.mediaRequests, 1, '1 request');
});

QUnit.test('waits to download new segments until the media playlist is stable', function(assert) {
  let sourceBuffer;
  let hls = HlsSourceHandler('html5').handleSource({
    src: 'manifest/master.m3u8',
    type: 'application/vnd.apple.mpegurl'
  }, this.tech);

  hls.mediaSource.trigger('sourceopen');

  // make sure we stay on the lowest variant
  hls.bandwidth = 1;
  // master
  this.standardXHRResponse(this.requests.shift());

  // media1
  this.standardXHRResponse(this.requests.shift());

  // source buffer created after media source is open and first media playlist is selected
  sourceBuffer = hls.mediaSource.sourceBuffers[0];

  // segment 0
  this.standardXHRResponse(this.requests.shift());
  // no time has elapsed, so bandwidth is really high and we'll switch
  // playlists
  sourceBuffer.trigger('updateend');

  assert.equal(this.requests.length, 1, 'only the playlist request outstanding');
  this.clock.tick(10 * 1000);
  assert.equal(this.requests.length, 1, 'delays segment fetching');

  // another media playlist
  this.standardXHRResponse(this.requests.shift());
  this.clock.tick(10 * 1000);
  assert.equal(this.requests.length, 1, 'resumes segment fetching');

  // verify stats
  assert.equal(hls.stats.bandwidth, Infinity, 'default');
  assert.equal(hls.stats.mediaBytesTransferred, 1024, '1024 bytes');
  assert.equal(hls.stats.mediaRequests, 1, '1 request');
});

QUnit.test('live playlist starts three target durations before live', function(assert) {
  let hls = HlsSourceHandler('html5').handleSource({
    src: 'manifest/master.m3u8',
    type: 'application/vnd.apple.mpegurl'
  }, this.tech);

  hls.mediaSource.trigger('sourceopen');
  this.requests.shift().respond(200, null,
                                '#EXTM3U\n' +
                                '#EXT-X-MEDIA-SEQUENCE:101\n' +
                                '#EXTINF:10,\n' +
                                '0.ts\n' +
                                '#EXTINF:10,\n' +
                                '1.ts\n' +
                                '#EXTINF:10,\n' +
                                '2.ts\n' +
                                '#EXTINF:10,\n' +
                                '3.ts\n' +
                                '#EXTINF:10,\n' +
                                '4.ts\n');

  assert.equal(this.requests.length, 0, 'no outstanding segment request');

  this.tech.paused = function() {
    return false;
  };
  this.tech.trigger('play');
  this.clock.tick(1);
  assert.equal(this.tech.currentTime(),
              hls.seekable().end(0),
              'seeked to the seekable end');

  assert.equal(this.requests.length, 1, 'begins buffering');

});

QUnit.test('uses user defined selectPlaylist from HlsHandler if specified', function(assert) {
  let origStandardPlaylistSelector = Hls.STANDARD_PLAYLIST_SELECTOR;
  let defaultSelectPlaylistCount = 0;

  Hls.STANDARD_PLAYLIST_SELECTOR = () => defaultSelectPlaylistCount++;

  let hls = HlsSourceHandler('html5').handleSource({
    src: 'manifest/master.m3u8',
    type: 'application/vnd.apple.mpegurl'
  }, this.tech);

  hls.masterPlaylistController_.selectPlaylist();
  assert.equal(defaultSelectPlaylistCount, 1, 'uses default playlist selector');

  defaultSelectPlaylistCount = 0;

  let newSelectPlaylistCount = 0;
  let newSelectPlaylist = () => newSelectPlaylistCount++;

  HlsHandler.prototype.selectPlaylist = newSelectPlaylist;

  hls = HlsSourceHandler('html5').handleSource({
    src: 'manifest/master.m3u8',
    type: 'application/vnd.apple.mpegurl'
  }, this.tech);

  hls.masterPlaylistController_.selectPlaylist();
  assert.equal(defaultSelectPlaylistCount, 0, 'standard playlist selector not run');
  assert.equal(newSelectPlaylistCount, 1, 'uses overridden playlist selector');

  newSelectPlaylistCount = 0;

  let setSelectPlaylistCount = 0;

  hls.selectPlaylist = () => setSelectPlaylistCount++;

  hls.masterPlaylistController_.selectPlaylist();
  assert.equal(defaultSelectPlaylistCount, 0, 'standard playlist selector not run');
  assert.equal(newSelectPlaylistCount, 0, 'overridden playlist selector not run');
  assert.equal(setSelectPlaylistCount, 1, 'uses set playlist selector');

  Hls.STANDARD_PLAYLIST_SELECTOR = origStandardPlaylistSelector;
  delete HlsHandler.prototype.selectPlaylist;
});

QUnit.module('HLS - Encryption', {
  beforeEach(assert) {
    this.env = useFakeEnvironment(assert);
    this.requests = this.env.requests;
    this.mse = useFakeMediaSource();
    this.tech = new (videojs.getTech('Html5'))({});
    this.clock = this.env.clock;

    this.standardXHRResponse = (request, data) => {
      standardXHRResponse(request, data);

      // Because SegmentLoader#fillBuffer_ is now scheduled asynchronously
      // we have to use clock.tick to get the expected side effects of
      // SegmentLoader#handleUpdateEnd_
      this.clock.tick(1);
    };

    videojs.HlsHandler.prototype.setupQualityLevels_ = () => {};
  },
  afterEach() {
    this.env.restore();
    this.mse.restore();
    videojs.HlsHandler.prototype.setupQualityLevels_ = ogHlsHandlerSetupQualityLevels;
  }
});

QUnit.test('blacklists playlist if key requests fail', function(assert) {
  let hls = HlsSourceHandler('html5').handleSource({
    src: 'manifest/encrypted-media.m3u8',
    type: 'application/vnd.apple.mpegurl'
  }, this.tech);

  hls.mediaSource.trigger('sourceopen');
  this.requests.shift()
    .respond(200, null,
             '#EXTM3U\n' +
             '#EXT-X-KEY:METHOD=AES-128,URI="htts://priv.example.com/key.php?r=52"\n' +
             '#EXTINF:2.833,\n' +
             'http://media.example.com/fileSequence52-A.ts\n' +
             '#EXT-X-KEY:METHOD=AES-128,URI="htts://priv.example.com/key.php?r=53"\n' +
             '#EXTINF:15.0,\n' +
             'http://media.example.com/fileSequence53-A.ts\n' +
             '#EXT-X-ENDLIST\n');
  this.clock.tick(1);

  // segment 1
  if (/key\.php/i.test(this.requests[0].url)) {
    this.standardXHRResponse(this.requests.pop());
  } else {
    this.standardXHRResponse(this.requests.shift());
  }
  // fail key
  this.requests.shift().respond(404);

  assert.ok(hls.playlists.media().excludeUntil > 0,
           'playlist blacklisted');
  assert.equal(this.env.log.warn.calls, 1, 'logged warning for blacklist');
});

QUnit.test('treats invalid keys as a key request failure and blacklists playlist', function(assert) {
  let hls = HlsSourceHandler('html5').handleSource({
    src: 'manifest/encrypted-media.m3u8',
    type: 'application/vnd.apple.mpegurl'
  }, this.tech);

  hls.mediaSource.trigger('sourceopen');
  this.requests.shift()
    .respond(200, null,
             '#EXTM3U\n' +
             '#EXT-X-MEDIA-SEQUENCE:5\n' +
             '#EXT-X-KEY:METHOD=AES-128,URI="https://priv.example.com/key.php?r=52"\n' +
             '#EXTINF:2.833,\n' +
             'http://media.example.com/fileSequence52-A.ts\n' +
             '#EXT-X-KEY:METHOD=NONE\n' +
             '#EXTINF:15.0,\n' +
             'http://media.example.com/fileSequence52-B.ts\n' +
             '#EXT-X-ENDLIST\n');
  this.clock.tick(1);

  // segment request
  this.standardXHRResponse(this.requests.pop());

  assert.equal(this.requests[0].url,
              'https://priv.example.com/key.php?r=52',
              'requested the key');
  // keys *should* be 16 bytes long -- this one is too small
  this.requests[0].response = new Uint8Array(1).buffer;
  this.requests.shift().respond(200, null, '');
  this.clock.tick(1);

  // blacklist this playlist
  assert.ok(hls.playlists.media().excludeUntil > 0,
           'blacklisted playlist');
  assert.equal(this.env.log.warn.calls, 1, 'logged warning for blacklist');

  // verify stats
  assert.equal(hls.stats.mediaBytesTransferred, 1024, '1024 bytes');
  assert.equal(hls.stats.mediaRequests, 1, '1 request');
});<|MERGE_RESOLUTION|>--- conflicted
+++ resolved
@@ -1652,7 +1652,6 @@
   });
 });
 
-<<<<<<< HEAD
 if (Flash) {
   QUnit.test('fires loadstart manually if Flash is used', function(assert) {
     videojs.HlsHandler.prototype.setupQualityLevels_ = () => {};
@@ -1671,25 +1670,26 @@
     this.clock.tick(1);
     assert.equal(loadstarts, 1, 'fired loadstart');
     videojs.HlsHandler.prototype.setupQualityLevels_ = ogHlsHandlerSetupQualityLevels;
-=======
-QUnit.test('source handler does not support sources when IE 10 or below', function(assert) {
-  videojs.browser.IE_VERSION = 10;
-
-  ['html5', 'flash'].forEach(function(techName) {
-    assert.ok(!HlsSourceHandler(techName).canHandleSource({
-      type: 'application/x-mpegURL'
-    }), 'does not support when browser is IE10');
-  });
-});
-
-QUnit.test('fires loadstart manually if Flash is used', function(assert) {
-  videojs.HlsHandler.prototype.setupQualityLevels_ = () => {};
-  let tech = new (videojs.getTech('Flash'))({});
-  let loadstarts = 0;
-
-  tech.on('loadstart', function() {
-    loadstarts++;
->>>>>>> 043b2828
+  });
+  
+  QUnit.test('source handler does not support sources when IE 10 or below', function(assert) {
+    videojs.browser.IE_VERSION = 10;
+
+    ['html5', 'flash'].forEach(function(techName) {
+      assert.ok(!HlsSourceHandler(techName).canHandleSource({
+        type: 'application/x-mpegURL'
+      }), 'does not support when browser is IE10');
+    });
+  });
+
+  QUnit.test('fires loadstart manually if Flash is used', function(assert) {
+    videojs.HlsHandler.prototype.setupQualityLevels_ = () => {};
+    let tech = new (videojs.getTech('Flash'))({});
+    let loadstarts = 0;
+
+    tech.on('loadstart', function() {
+      loadstarts++;
+    });
   });
 }
 
