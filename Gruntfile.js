'use strict';

var basename = require('path').basename;

module.exports = function(grunt) {

  // Project configuration.
  grunt.initConfig({
    // Metadata.
    pkg: grunt.file.readJSON('package.json'),
    banner: '/*! <%= pkg.name %> - v<%= pkg.version %> - ' +
      '<%= grunt.template.today("yyyy-mm-dd") %>\n' +
      '* Copyright (c) <%= grunt.template.today("yyyy") %> Brightcove;' +
      ' Licensed <%= _.pluck(pkg.licenses, "type").join(", ") %> */\n',
    // Task configuration.
    clean: {
      files: ['build', 'dist', 'tmp']
    },
    concat: {
      options: {
        banner: '<%= banner %>',
        stripBanners: true
      },
      dist: {
        nonull: true,
        src: ['src/videojs-hls.js',
              'src/flv-tag.js',
              'src/exp-golomb.js',
              'src/h264-stream.js',
              'src/aac-stream.js',
              'src/segment-parser.js',
              'src/stream.js',
              'src/m3u8/m3u8-parser.js',
<<<<<<< HEAD
              'src/playlist.js',
=======
              'src/xhr.js',
>>>>>>> 94e6acea
              'src/playlist-loader.js'
            ],
        dest: 'dist/videojs.hls.js'
      }
    },
    uglify: {
      options: {
        banner: '<%= banner %>'
      },
      dist: {
        src: '<%= concat.dist.dest %>',
        dest: 'dist/videojs.hls.min.js'
      }
    },
    jshint: {
      gruntfile: {
        options: {
          jshintrc: '.jshintrc'
        },
        src: 'Gruntfile.js'
      },
      src: {
        options: {
          jshintrc: 'src/.jshintrc'
        },
        src: ['src/**/*.js']
      },
      test: {
        options: {
          jshintrc: 'test/.jshintrc'
        },
        src: ['test/**/*.js',
              '!test/tsSegment.js',
              '!test/fixtures/*.js',
              '!test/manifest/**',
              '!test/muxer/**',
               '!test/switcher/**']
      }
    },
    connect: {
      dev: {
        options: {
          port: 9999,
          keepalive: true
        }
      }
    },
    open : {
      dev : {
        path: 'http://127.0.0.1:<%= connect.dev.options.port %>/example.html',
        app: 'Google Chrome'
      }
    },
    watch: {
      gruntfile: {
        files: '<%= jshint.gruntfile.src %>',
        tasks: ['jshint:gruntfile']
      },
      src: {
        files: '<%= jshint.src.src %>',
        tasks: ['jshint:src', 'test']
      },
      test: {
        files: '<%= jshint.test.src %>',
        tasks: ['jshint:test', 'test']
      }
    },
    concurrent: {
      dev: {
        tasks: ['connect', 'open', 'watch'],
        options: {
          logConcurrentOutput: true
        }
      }
    },
    karma: {
      options: {
        frameworks: ['qunit']
      },

      saucelabs: {
        configFile: 'test/karma.conf.js',
        autoWatch: true
      },

      dev: {
        browsers: ['Chrome', 'Safari', 'Firefox',
        'Opera', 'IE', 'PhantomJS', 'ChromeCanary'],
        configFile: 'test/localkarma.conf.js',
        autoWatch: true
      },

      chromecanary: {
        options: {
          browsers: ['ChromeCanary'],
          configFile: 'test/localkarma.conf.js',
          autoWatch: true
        }
      },

      phantomjs: {
        options: {
          browsers: ['PhantomJS'],
          configFile: 'test/localkarma.conf.js',
          autoWatch: true
        }
      },

      opera: {
        options: {
          browsers: ['Opera'],
          configFile: 'test/localkarma.conf.js',
          autoWatch: true
        }
      },

      chrome: {
        options: {
          browsers: ['Chrome'],
          configFile: 'test/localkarma.conf.js',
          autoWatch: true
        }
      },

      safari: {
        options: {
          browsers: ['Safari'],
          configFile: 'test/localkarma.conf.js',
          autoWatch: true
        }
      },

      firefox: {
        options: {
          browsers: ['Firefox'],
          configFile: 'test/localkarma.conf.js',
          autoWatch: true
        }
      },

      ie: {
        options: {
          browsers: ['IE'],
          configFile: 'test/localkarma.conf.js',
          autoWatch: true
        }
      },

      ci: {
        configFile: 'test/karma.conf.js',
        autoWatch: false
      }
    },

  });

  // These plugins provide necessary tasks.
  grunt.loadNpmTasks('grunt-karma');
  grunt.loadNpmTasks('grunt-contrib-clean');
  grunt.loadNpmTasks('grunt-contrib-concat');
  grunt.loadNpmTasks('grunt-contrib-uglify');
  grunt.loadNpmTasks('grunt-contrib-jshint');
  grunt.loadNpmTasks('grunt-contrib-watch');
  grunt.loadNpmTasks('grunt-contrib-connect');
  grunt.loadNpmTasks('grunt-open');
  grunt.loadNpmTasks('grunt-concurrent');
  grunt.loadNpmTasks('grunt-contrib-watch');
  

  grunt.registerTask('manifests-to-js', 'Wrap the test fixtures and output' +
                     ' so they can be loaded in a browser',
                     function() {
    var
      jsManifests = 'window.manifests = {\n',
      jsExpected = 'window.expected = {\n';
    grunt.file.recurse('test/manifest/',
                       function(abspath, root, sub, filename) {
      if ((/\.m3u8$/).test(abspath)) {

        // translate this manifest
        jsManifests += '  \'' + basename(filename, '.m3u8') + '\': ' +
          grunt.file.read(abspath)
            .split('\n')

            // quote and concatenate
            .map(function(line) {
              return '    \'' + line + '\\n\' +\n';
            }).join('')

            // strip leading spaces and the trailing '+'
            .slice(4, -3);
        jsManifests += ',\n';
      }

      if ((/\.json$/).test(abspath)) {

        // append the JSON
        jsExpected += '  "' + basename(filename, '.json') + '": ' +
          grunt.file.read(abspath) + ',\n';
      }
    });

    // clean up and close the objects
    jsManifests = jsManifests.slice(0, -2);
    jsManifests += '\n};\n';
    jsExpected = jsExpected.slice(0, -2);
    jsExpected += '\n};\n';

    // write out the manifests
    grunt.file.write('tmp/manifests.js', jsManifests);
    grunt.file.write('tmp/expected.js', jsExpected);
  });

  // Launch a Development Environment
  grunt.registerTask('dev', 'Launching Dev Environment', 'concurrent:dev');

  // Default task.
  grunt.registerTask('default',
                     ['clean',
                      'test',
                      'concat',
                      'uglify']);

  // The test task will run `karma:saucelabs` when running in travis,
  // otherwise, it'll default to running karma in chrome.
  // You can specify which browsers to build with by using grunt-style arguments
  // or separating them with a comma:
  //   grunt test:chrome:firefox  # grunt-style
  //   grunt test:chrome,firefox  # comma-separated
  grunt.registerTask('test', function() {
    var tasks = this.args;

    grunt.task.run(['jshint', 'manifests-to-js']);

    if (process.env.TRAVIS_PULL_REQUEST) {
      grunt.task.run(['karma:phantomjs']);
    } else if (process.env.TRAVIS) {
      grunt.task.run(['karma:saucelabs']);
    } else {
      if (tasks.length === 0) {
        tasks.push('chrome');
      }
      if (tasks.length === 1) {
        tasks = tasks[0].split(',');
      }
      tasks = tasks.map(function(el) {
        return 'karma:' + el;
      });

      grunt.task.run(tasks);
    }
  });
};<|MERGE_RESOLUTION|>--- conflicted
+++ resolved
@@ -31,11 +31,8 @@
               'src/segment-parser.js',
               'src/stream.js',
               'src/m3u8/m3u8-parser.js',
-<<<<<<< HEAD
+              'src/xhr.js',
               'src/playlist.js',
-=======
-              'src/xhr.js',
->>>>>>> 94e6acea
               'src/playlist-loader.js'
             ],
         dest: 'dist/videojs.hls.js'
